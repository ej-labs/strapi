--- conflicted
+++ resolved
@@ -2,14 +2,10 @@
   "private": true,
   "dependencies": {},
   "devDependencies": {
-<<<<<<< HEAD
+    "@testing-library/jest-dom": "^4.0.0",
+    "@testing-library/react": "^9.1.0",
+    "@testing-library/react-hooks": "^2.0.0",
     "babel-eslint": "^10.0.0",
-=======
-    "@testing-library/jest-dom": "^4.0.0",
-    "@testing-library/react": "^9.1.1",
-    "@testing-library/react-hooks": "^2.0.1",
-    "babel-eslint": "^10.0.1",
->>>>>>> d65e60e9
     "cross-env": "^5.2.0",
     "cypress": "3.1.2",
     "enzyme": "^3.9.0",
@@ -17,12 +13,8 @@
     "eslint": "^6.2.0",
     "eslint-config-prettier": "^6.1.0",
     "eslint-plugin-react": "^7.14.0",
-<<<<<<< HEAD
+    "eslint-plugin-react-hooks": "^2.0.0",
     "eslint-plugin-redux-saga": "^1.1.0",
-=======
-    "eslint-plugin-react-hooks": "^1.6.1",
-    "eslint-plugin-redux-saga": "^1.0.0",
->>>>>>> d65e60e9
     "execa": "^1.0.0",
     "husky": "^3.0.0",
     "istanbul": "~0.4.2",
