--- conflicted
+++ resolved
@@ -8,14 +8,9 @@
     "enzyme": "^3.9.0",
     "enzyme-adapter-react-16": "^1.12.1",
     "eslint": "^5.16.0",
-<<<<<<< HEAD
     "eslint-config-prettier": "^6.0.0",
     "eslint-plugin-react": "^7.14.0",
-=======
-    "eslint-config-prettier": "^4.3.0",
-    "eslint-plugin-react": "^7.13.0",
     "eslint-plugin-react-hooks": "^1.6.1",
->>>>>>> 7dbd0d7d
     "eslint-plugin-redux-saga": "^1.0.0",
     "execa": "^1.0.0",
     "husky": "^3.0.0",
