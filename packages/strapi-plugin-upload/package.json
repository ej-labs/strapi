--- conflicted
+++ resolved
@@ -28,17 +28,11 @@
     "react-router-dom": "^5.0.0",
     "react-transition-group": "^2.5.0",
     "reactstrap": "^5.0.0",
-<<<<<<< HEAD
     "sharp": "0.24.1",
-    "strapi-helper-plugin": "3.0.0-beta.19.3",
-    "strapi-provider-upload-local": "3.0.0-beta.19.3",
-    "strapi-utils": "3.0.0-beta.19.3",
-=======
     "strapi-helper-plugin": "3.0.0-beta.19.4",
     "strapi-provider-upload-local": "3.0.0-beta.19.4",
     "strapi-utils": "3.0.0-beta.19.4",
     "stream-to-array": "^2.3.0",
->>>>>>> 1ff48a8e
     "uuid": "^3.2.1"
   },
   "author": {
