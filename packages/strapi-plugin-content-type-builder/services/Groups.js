'use strict';

const _ = require('lodash');
const pluralize = require('pluralize');
const slugify = require('@sindresorhus/slugify');

/**
 * Returns a list of all available groups with formatted attributes
 */
const getGroups = () => {
  return Object.keys(strapi.groups).map(uid => {
    return formatGroup(uid, strapi.groups[uid]);
  });
};

/**
 * Returns a group by uid
 * @param {string} uid - group's UID
 */
const getGroup = uid => {
  const group = strapi.groups[uid];
  if (!group) return null;

  return formatGroup(uid, group);
};

/**
 * Formats a group attributes
 * @param {string} uid - string
 * @param {Object} group - strapi group model
 */
const formatGroup = (uid, group) => {
  const { connection, collectionName, attributes, info } = group;

  return {
    uid,
    schema: {
      name: _.get(info, 'name') || _.upperFirst(pluralize(uid)),
      description: _.get(info, 'description', ''),
      connection,
      collectionName,
      attributes: formatAttributes(attributes, { group }),
    },
  };
};

/**
 * Formats a group's attributes
 * @param {Object} attributes - the attributes map
 * @param {Object} context - function context
 * @param {Object} context.group - the associated group
 */
const formatAttributes = (attributes, { group }) => {
  return Object.keys(attributes).reduce((acc, key) => {
    acc[key] = formatAttribute(key, attributes[key], { group });
    return acc;
  }, {});
};

/**
 * Fromats a group attribute
 * @param {string} key - the attribute key
 * @param {Object} attribute - the attribute
 * @param {Object} context - function context
 * @param {Object} context.group - the associated group
 */
const formatAttribute = (key, attribute, { group }) => {
  if (_.has(attribute, 'type')) return attribute;

  // format relations
  const relation = (group.associations || []).find(
    assoc => assoc.alias === key
  );
  const { plugin } = attribute;
  let targetEntity = attribute.model || attribute.collection;

  if (plugin === 'upload' && targetEntity === 'file') {
    return {
      type: 'media',
      multiple: attribute.collection ? true : false,
      required: attribute.required ? true : false,
    };
  } else {
    return {
      nature: relation.nature,
      target: targetEntity,
      plugin: plugin || undefined,
      dominant: attribute.dominant ? true : false,
      key: attribute.via || undefined,
      columnName: attribute.columnName || undefined,
      targetColumnName: _.get(
        strapi.getModel(targetEntity, plugin),
        ['attributes', attribute.via, 'columnName'],
        undefined
      ),
      unique: attribute.unique ? true : false,
    };
  }
};

/**
 * Creates a group schema file
 * @param {string} uid
 * @param {Object} infos
 */
async function createGroup(uid, infos) {
  const schema = createSchema(uid, infos);

  await writeSchema(uid, schema);
  return { uid };
}

/**
 * Updates a group schema file
 * @param {Object} group
 * @param {Object} infos
 */
async function updateGroup(group, infos) {
  const { uid } = group;

  const newUid = createGroupUID(infos.name);
  if (uid !== newUid) {
    await deleteSchema(uid);
    return createGroup(newUid, infos);
  }

  const updatedSchema = { ...group.schema, ...createSchema(uid, infos) };

  await writeSchema(uid, updatedSchema);
  return { uid };
}

/**
 * Create a schema
 * @param {Object} infos
 */
const createSchema = (uid, infos) => {
  const {
    name,
    connection = 'default',
    description = '',
    collectionName,
    attributes,
  } = infos;

  return {
    info: {
      name,
      description,
    },
    connection,
    collectionName: collectionName || `groups_${pluralize(uid)}`,
    attributes: convertAttributes(attributes),
  };
};

const convertAttributes = attributes => {
  return Object.keys(attributes).reduce((acc, key) => {
    const attribute = attributes[key];

    if (_.has(attribute, 'type')) {
      if (attribute.type === 'media') {
        const fileModel = strapi.getModel('file', 'upload');
        if (!fileModel) return acc;

        const via = _.findKey(fileModel.attributes, { collection: '*' });
        acc[key] = {
          [attribute.multiple ? 'collection' : 'model']: 'file',
          via,
          plugin: 'upload',
          required: attribute.required ? true : false,
        };
      } else {
        acc[key] = attribute;
      }

      return acc;
    }

    if (_.has(attribute, 'target')) {
      const { target, nature, required, unique, plugin } = attribute;

      // ingore relation which aren't oneWay or manyWay (except for images)
      if (!['oneWay', 'manyWay'].includes(nature)) {
        return acc;
      }

      acc[key] = {
        [nature === 'oneWay' ? 'model' : 'collection']: target,
        plugin: plugin ? _.trim(plugin) : undefined,
        required: required === true ? true : undefined,
        unique: unique === true ? true : undefined,
      };
    }

    return acc;
  }, {});
};

/**
 * Returns a uid from a string
 * @param {string} str - string to slugify
 */
const createGroupUID = str => slugify(str, { separator: '_' });

/**
 * Deletes a group
 * @param {Object} group
 */
async function deleteGroup(group) {
  await deleteSchema(group.uid);
<<<<<<< HEAD
  strapi.reload();
=======
>>>>>>> 04d4b600
}

/**
 * Writes a group schema file
 */
async function writeSchema(uid, schema) {
  await strapi.fs.writeAppFile(
    `groups/${uid}.json`,
    JSON.stringify(schema, null, 2)
  );
<<<<<<< HEAD

  strapi.reload();
=======
>>>>>>> 04d4b600
}

/**
 * Deletes a group schema file
 * @param {string} ui
 */
async function deleteSchema(uid) {
  await strapi.fs.removeAppFile(`groups/${uid}.json`);
}

const updateGroupInModels = (oldUID, newUID) => {
  const contentTypeService =
    strapi.plugins['content-type-builder'].services.contenttypebuilder;

  const updateModels = (models, { plugin } = {}) => {
    Object.keys(models).forEach(modelKey => {
      const model = models[modelKey];

      const attributesToModify = Object.keys(model.attributes).reduce(
        (acc, key) => {
          if (
            model.attributes[key].type === 'group' &&
            model.attributes[key].group === oldUID
          ) {
            acc.push(key);
          }

          return acc;
        },
        []
      );

      if (attributesToModify.length > 0) {
        const modelJSON = contentTypeService.readModel(modelKey, {
          plugin,
          api: model.apiName,
        });

        attributesToModify.forEach(key => {
          modelJSON.attributes[key].group = newUID;
        });

        contentTypeService.writeModel(modelKey, modelJSON, {
          plugin,
          api: model.apiName,
        });
      }
    });
  };

  updateModels(strapi.models);

  Object.keys(strapi.plugins).forEach(pluginKey => {
    updateModels(strapi.plugins[pluginKey].models, { plugin: pluginKey });
  });

  // add strapi.groups or strapi.admin if necessary
};

const deleteGroupInModels = groupUID => {
  const contentTypeService =
    strapi.plugins['content-type-builder'].services.contenttypebuilder;

  const updateModels = (models, { plugin } = {}) => {
    Object.keys(models).forEach(modelKey => {
      const model = models[modelKey];

      const attributesToDelete = Object.keys(model.attributes).reduce(
        (acc, key) => {
          if (
            model.attributes[key].type === 'group' &&
            model.attributes[key].group === groupUID
          ) {
            acc.push(key);
          }

          return acc;
        },
        []
      );

      if (attributesToDelete.length > 0) {
        const modelJSON = contentTypeService.readModel(modelKey, {
          plugin,
          api: model.apiName,
        });

        attributesToDelete.forEach(key => {
          delete modelJSON.attributes[key];
        });

        contentTypeService.writeModel(modelKey, modelJSON, {
          plugin,
          api: model.apiName,
        });
      }
    });
  };

  updateModels(strapi.models);

  Object.keys(strapi.plugins).forEach(pluginKey => {
    updateModels(strapi.plugins[pluginKey].models, { plugin: pluginKey });
  });

  // add strapi.groups or strapi.admin if necessary
};

module.exports = {
  getGroups,
  getGroup,
  createGroup,
  createGroupUID,
  updateGroup,
  deleteGroup,

  // export for testing only
  createSchema,

  deleteGroupInModels,
  updateGroupInModels,
};<|MERGE_RESOLUTION|>--- conflicted
+++ resolved
@@ -209,10 +209,6 @@
  */
 async function deleteGroup(group) {
   await deleteSchema(group.uid);
-<<<<<<< HEAD
-  strapi.reload();
-=======
->>>>>>> 04d4b600
 }
 
 /**
@@ -223,11 +219,6 @@
     `groups/${uid}.json`,
     JSON.stringify(schema, null, 2)
   );
-<<<<<<< HEAD
-
-  strapi.reload();
-=======
->>>>>>> 04d4b600
 }
 
 /**
