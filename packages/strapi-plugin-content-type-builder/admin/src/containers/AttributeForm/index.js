/**
 *
 * AttributeForm
 *
 */

import React from 'react';
import PropTypes from 'prop-types';
import { FormattedMessage } from 'react-intl';
import { get, isEmpty } from 'lodash';

<<<<<<< HEAD
import {
  ButtonModal,
  HeaderModal,
  HeaderModalTitle,
  Modal,
  ModalBody,
  ModalFooter,
  ModalForm,
  InputsIndex as Input,
} from 'strapi-helper-plugin';
=======
import { InputsIndex as Input, GlobalContext } from 'strapi-helper-plugin';
>>>>>>> 39988b3e

import pluginId from '../../pluginId';

import ButtonModalPrimary from '../../components/ButtonModalPrimary';
import CustomCheckbox from '../../components/CustomCheckbox';
import HeaderModalNavContainer from '../../components/HeaderModalNavContainer';
import HeaderNavLink from '../../components/HeaderNavLink';

import Icon from '../../assets/icons/icon_type_ct.png';
import IconGroup from '../../assets/icons/icon_type_groups.png';

import supportedAttributes from './supportedAttributes';

const NAVLINKS = [{ id: 'base' }, { id: 'advanced' }];

class AttributeForm extends React.Component {
  // eslint-disable-line react/prefer-stateless-function
  static contextType = GlobalContext;

  state = { didCheckErrors: false, formErrors: {}, showForm: false };

  getCurrentForm = () => {
    const { activeTab, attributeType, modifiedData } = this.props;
    const attributeConfig = get(supportedAttributes, [
      attributeType,
      activeTab,
    ]);
    const items =
      typeof attributeConfig === 'function'
        ? get(attributeConfig(modifiedData), 'items', [])
        : get(attributeConfig, 'items', []);

    return items;
  };

  getIcon = () => {
    const { featureType } = this.props;

    return featureType === 'model' ? Icon : IconGroup;
  };

  getFormErrors = () => {
    const {
      alreadyTakenAttributes,
      attributeToEditName,
      modifiedData,
    } = this.props;

    let formErrors = {};
    const formValidations = this.getFormValidations();
    const alreadyTakenAttributesUpdated = alreadyTakenAttributes.filter(
      attribute => {
        return attribute !== attributeToEditName;
      }
    );

    if (isEmpty(modifiedData.name)) {
      formErrors = { name: [{ id: `${pluginId}.error.validation.required` }] };
    }

    if (alreadyTakenAttributesUpdated.includes(get(modifiedData, 'name', ''))) {
      formErrors = { name: [{ id: `${pluginId}.error.attribute.taken` }] };
    }

    if (get(modifiedData, 'name', '') === 'id') {
      formErrors = {
        name: [{ id: `${pluginId}.error.attribute.forbidden` }],
      };
    }

    formErrors = Object.keys(formValidations).reduce((acc, current) => {
      const { custom, validations } = formValidations[current];
      const value = modifiedData[current];

      if (
        current === 'name' &&
        !new RegExp('^[A-Za-z][_0-9A-Za-z]*$').test(value)
      ) {
        acc[current] = [{ id: `${pluginId}.error.validation.regex.name` }];
      }

      if (!value && validations.required === true && custom !== true) {
        acc[current] = [{ id: `${pluginId}.error.validation.required` }];
      }

      if (custom === true && validations.required === true && value === '') {
        acc[current] = [{ id: `${pluginId}.error.validation.required` }];
      }

      if (current === 'enum' && !!value) {
        const split = value.split('\n');

        const hasEnumFormatError = split.filter(
          v => !new RegExp('^[_A-Za-z][_0-9A-Za-z]*$').test(v)
        );

        if (hasEnumFormatError.length > 0) {
          acc[current] = [{ id: `${pluginId}.error.validation.regex.values` }];
        }
      }

      return acc;
    }, formErrors);

    this.setState(prevState => ({
      didCheckErrors: !prevState.didCheckErrors,
      formErrors,
    }));

    return formErrors;
  };

  getForm = () => {
    const { attributeType, modifiedData } = this.props;
    const form = supportedAttributes[attributeType];

    return Object.keys(form).reduce((acc, current) => {
      const attributeConfig = get(supportedAttributes, [
        attributeType,
        current,
      ]);

      const items =
        typeof form[current] === 'function'
          ? attributeConfig(modifiedData)
          : attributeConfig;

      acc[current] = items;

      return acc;
    }, {});
  };

  getFormValidations = () => {
    const form = this.getForm();

    return Object.keys(form).reduce((acc, current) => {
      return {
        ...acc,
        ...form[current].items.reduce((acc2, curr) => {
          acc2[curr.name] = {
            validations: curr.validations,
            custom: curr.custom,
          };

          return acc2;
        }, {}),
      };
    }, {});
  };

  handleCancel = () => {
    const { push } = this.props;

    push({ search: '' });
  };

  handleGoTo = to => {
    const { emitEvent } = this.context;
    const {
      actionType,
      attributeToEditIndex,
      attributeToEditName,
      attributeType,
      push,
    } = this.props;
    const attributeName =
      actionType === 'edit'
        ? `&attributeName=${attributeToEditIndex || attributeToEditName}`
        : '';

    if (to === 'advanced') {
      emitEvent('didSelectContentTypeFieldSettings');
    }

    push({
      search: `modalType=attributeForm&attributeType=${attributeType}&settingType=${to}&actionType=${actionType}${attributeName}`,
    });
  };

  handleOnClosed = () => {
    const { onCancel } = this.props;

    onCancel();
    this.setState({ formErrors: {}, showForm: false });
  };

  handleOnOpened = () => this.setState({ showForm: true });

  handleSubmit = () => {
    if (isEmpty(this.getFormErrors())) {
      if (this.props.actionType === 'create') {
        this.props.onSubmit();
      } else {
        this.props.onSubmitEdit();
      }
    }
  };

  handleSubmitAndContinue = e => {
    e.preventDefault();
    const { emitEvent } = this.context;

    if (isEmpty(this.getFormErrors())) {
      if (this.props.actionType === 'create') {
        this.props.onSubmit(true);
      } else {
        this.props.onSubmitEdit(true);
      }

      emitEvent('willAddMoreFieldToContentType');
    }
  };

  handleToggle = () => {
    const { push } = this.props;

    push({ search: '' });
  };

  renderInput = (input, index) => {
    const { modifiedData, onChange } = this.props;
    const { didCheckErrors, formErrors } = this.state;
    const { custom, defaultValue, name, type } = input;

    const value = get(modifiedData, name, defaultValue);

    const errors = get(formErrors, name, []);

    if (custom) {
      if (type === 'select') {
        const { attributeOptions } = this.props;

        const options = attributeOptions.map(option => {
          return {
            name: option.name,
            value: option.uid,
          };
        });

        return (
          <Input
            autoFocus={index === 0}
            didCheckErrors={didCheckErrors}
            errors={errors}
            key={name}
            {...input}
            onChange={onChange}
            selectOptions={options}
            value={value}
          />
        );
      }
      return (
        <CustomCheckbox
          didCheckErrors={didCheckErrors}
          errors={errors}
          key={name}
          {...input}
          onChange={onChange}
          value={value}
        />
      );
    }

    return (
      <Input
        autoFocus={index === 0}
        didCheckErrors={didCheckErrors}
        errors={errors}
        key={name}
        {...input}
        onChange={onChange}
        value={value}
      />
    );
  };

  renderNavLink = (link, index) => {
    const { activeTab } = this.props;

    return (
      <HeaderNavLink
        isActive={activeTab === link.id}
        key={link.id}
        {...link}
        onClick={this.handleGoTo}
        nextTab={index === NAVLINKS.length - 1 ? 0 : index + 1}
      />
    );
  };

  render() {
    const {
      actionType,
      attributeToEditName,
      attributeType,
      featureName,
      isOpen,
    } = this.props;
    const { showForm } = this.state;
    const currentForm = this.getCurrentForm();

    return (
      <Modal
        isOpen={isOpen}
        onClosed={this.handleOnClosed}
        onOpened={this.handleOnOpened}
        onToggle={this.handleToggle}
      >
        <HeaderModal>
          <section>
            <HeaderModalTitle>
              <img src={this.getIcon()} alt="feature" />
              <span>{featureName}</span>
            </HeaderModalTitle>
          </section>
          <section>
            <HeaderModalTitle>
              {actionType === 'create' ? (
                <>
                  <FormattedMessage id={`${pluginId}.popUpForm.create`} />
                  &nbsp;
                  <FormattedMessage
                    id={`${pluginId}.popUpForm.attributes.${attributeType}.name`}
                  />
                </>
              ) : (
                <span>{attributeToEditName}</span>
              )}
            </HeaderModalTitle>
            <div className="settings-tabs">
              <HeaderModalNavContainer>
                {NAVLINKS.map(this.renderNavLink)}
              </HeaderModalNavContainer>
            </div>
            <hr />
          </section>
        </HeaderModal>
        <form onSubmit={this.handleSubmitAndContinue}>
          <ModalForm>
            <ModalBody>
              {showForm && currentForm.map(this.renderInput)}
            </ModalBody>
          </ModalForm>
          <ModalFooter>
            <section>
              <ButtonModalPrimary
                message={`${pluginId}.form.button.add.field`}
                type="submit"
                add
              />
            </section>
            <section>
              <ButtonModal
                message="components.popUpWarning.button.cancel"
                onClick={this.handleCancel}
                isSecondary
              />
              <ButtonModal
                message="form.button.done"
                type="button"
                onClick={this.handleSubmit}
              />
            </section>
          </ModalFooter>
        </form>
      </Modal>
    );
  }
}

AttributeForm.defaultProps = {
  actionType: 'create',
  activeTab: 'base',
  attributeToEditIndex: null,
  attributeToEditName: '',
  alreadyTakenAttributes: [],
  attributeType: 'string',
  attributeOptions: [],
  featureName: null,
  featureType: 'model',
  isOpen: false,
  modifiedData: {},
  onCancel: () => {},
  onChange: () => {},
  onSubmit: () => {},
  push: () => {},
};

AttributeForm.propTypes = {
  actionType: PropTypes.string,
  activeTab: PropTypes.string,
  alreadyTakenAttributes: PropTypes.array,
  attributeToEditIndex: PropTypes.string,
  attributeToEditName: PropTypes.string,
  attributeType: PropTypes.string,
  attributeOptions: PropTypes.array,
  featureName: PropTypes.string,
  featureType: PropTypes.string,
  isOpen: PropTypes.bool,
  modifiedData: PropTypes.object, // TODO: Clearly define this object (It's working without it though)
  onCancel: PropTypes.func,
  onChange: PropTypes.func,
  onSubmit: PropTypes.func,
  onSubmitEdit: PropTypes.func.isRequired,
  push: PropTypes.func,
};

export default AttributeForm;<|MERGE_RESOLUTION|>--- conflicted
+++ resolved
@@ -9,9 +9,9 @@
 import { FormattedMessage } from 'react-intl';
 import { get, isEmpty } from 'lodash';
 
-<<<<<<< HEAD
 import {
   ButtonModal,
+  GlobalContext,
   HeaderModal,
   HeaderModalTitle,
   Modal,
@@ -20,9 +20,6 @@
   ModalForm,
   InputsIndex as Input,
 } from 'strapi-helper-plugin';
-=======
-import { InputsIndex as Input, GlobalContext } from 'strapi-helper-plugin';
->>>>>>> 39988b3e
 
 import pluginId from '../../pluginId';
 
