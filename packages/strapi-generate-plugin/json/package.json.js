--- conflicted
+++ resolved
@@ -37,13 +37,8 @@
       },
     ],
     engines: {
-<<<<<<< HEAD
-      node: '>= 10.0.0',
-      npm: '>= 6.0.0',
-=======
       node: '>=10.0.0',
       npm: '>=6.0.0',
->>>>>>> da5d02fb
     },
     license: scope.license || 'MIT',
   });
