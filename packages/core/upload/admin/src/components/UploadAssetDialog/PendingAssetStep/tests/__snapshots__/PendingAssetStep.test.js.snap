--- conflicted
+++ resolved
@@ -339,11 +339,7 @@
   background: #ffffff;
 }
 
-<<<<<<< HEAD
-.c50 .sc-kJpAUB {
-=======
-.c51 .sc-ciFQTS {
->>>>>>> 824c7d32
+.c51 .sc-kJpAUB {
   display: -webkit-box;
   display: -webkit-flex;
   display: -ms-flexbox;
@@ -567,8 +563,7 @@
   align-items: flex-start;
 }
 
-<<<<<<< HEAD
-.c32 {
+.c33 {
   display: -webkit-inline-box;
   display: -webkit-inline-flex;
   display: -ms-inline-flexbox;
@@ -586,10 +581,7 @@
   align-items: center;
 }
 
-.c40 {
-=======
 .c41 {
->>>>>>> 824c7d32
   display: -webkit-box;
   display: -webkit-flex;
   display: -ms-flexbox;
@@ -651,15 +643,7 @@
   line-height: 1.33;
 }
 
-<<<<<<< HEAD
-.c30 {
-=======
-.c33 {
-  display: inline-block;
-}
-
 .c31 {
->>>>>>> 824c7d32
   margin-left: auto;
   -webkit-flex-shrink: 0;
   -ms-flex-negative: 0;
