--- conflicted
+++ resolved
@@ -6,7 +6,6 @@
  */
 
 const _ = require('lodash');
-const { isString } = require('lodash/fp');
 const {
   constants: { DP_PUB_STATES },
 } = require('./content-types');
@@ -87,28 +86,9 @@
 
 /**
  * Sort query parser
- * @param {string[]} sortQuery - ex: ["id:asc", "price:desc"]
+ * @param {string} sortQuery - ex: id:asc,price:desc
  */
 const convertSortQueryParams = sortQuery => {
-<<<<<<< HEAD
-  // todo[v4]: Clean the convert-sort-query-param behaviour
-  if (typeof sortQuery === 'string') {
-    sortQuery = sortQuery.split(',');
-  }
-
-  if (!Array.isArray(sortQuery)) {
-    throw new Error(`convertSortQueryParams expected an array of string, got ${typeof sortQuery}`);
-  }
-
-  const invalidClauseType = sortQuery.find(clause => !isString(clause));
-
-  if (invalidClauseType) {
-    throw new Error(
-      `convertSortQueryParams expected an array of string but found "${typeof invalidClauseType}"`
-    );
-  }
-
-=======
   if (Array.isArray(sortQuery)) {
     return sortQuery.flatMap(sortValue => convertSortQueryParams(sortValue));
   }
@@ -117,12 +97,11 @@
     throw new Error(`convertSortQueryParams expected a string, got ${typeof sortQuery}`);
   }
 
->>>>>>> 522d6afd
   const sortKeys = [];
 
-  sortQuery.forEach(clause => {
+  sortQuery.split(',').forEach(part => {
     // split field and order param with default order to ascending
-    const [field, order = 'asc'] = clause.split(':');
+    const [field, order = 'asc'] = part.split(':');
 
     if (field.length === 0) {
       throw new Error('Field cannot be empty');
