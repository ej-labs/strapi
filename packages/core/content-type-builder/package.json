--- conflicted
+++ resolved
@@ -6,15 +6,6 @@
     "type": "git",
     "url": "git://github.com/strapi/strapi.git"
   },
-<<<<<<< HEAD
-  "scripts": {
-    "test:unit": "jest --verbose",
-    "test:front": "cross-env IS_EE=true jest --config ./jest.config.front.js",
-    "test:front:watch": "cross-env IS_EE=true jest --config ./jest.config.front.js --watchAll",
-    "test:front:ce": "cross-env IS_EE=false jest --config ./jest.config.front.js",
-    "test:front:watch:ce": "cross-env IS_EE=false jest --config ./jest.config.front.js --watchAll"
-  },
-=======
   "license": "SEE LICENSE IN LICENSE",
   "author": {
     "name": "Strapi Solutions SAS",
@@ -28,7 +19,13 @@
       "url": "https://strapi.io"
     }
   ],
->>>>>>> 314a2952
+  "scripts": {
+    "test:unit": "jest --verbose",
+    "test:front": "cross-env IS_EE=true jest --config ./jest.config.front.js",
+    "test:front:watch": "cross-env IS_EE=true jest --config ./jest.config.front.js --watchAll",
+    "test:front:ce": "cross-env IS_EE=false jest --config ./jest.config.front.js",
+    "test:front:watch:ce": "cross-env IS_EE=false jest --config ./jest.config.front.js --watchAll"
+  },
   "dependencies": {
     "@sindresorhus/slugify": "1.1.0",
     "@strapi/generators": "4.0.0",
