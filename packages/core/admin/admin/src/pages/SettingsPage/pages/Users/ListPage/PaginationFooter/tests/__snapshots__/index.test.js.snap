// Jest Snapshot v1, https://goo.gl/fbAQLP

exports[`DynamicTable renders and matches the snapshot 1`] = `
.c28 {
  border: 0;
  -webkit-clip: rect(0 0 0 0);
  clip: rect(0 0 0 0);
  height: 1px;
  margin: -1px;
  overflow: hidden;
  padding: 0;
  position: absolute;
  width: 1px;
}

.c0 {
  padding-top: 16px;
}

.c14 {
  padding-left: 8px;
}

.c1 {
  display: -webkit-box;
  display: -webkit-flex;
  display: -ms-flexbox;
  display: flex;
  -webkit-flex-direction: row;
  -ms-flex-direction: row;
  flex-direction: row;
  -webkit-box-pack: justify;
  -webkit-justify-content: space-between;
  -ms-flex-pack: justify;
  justify-content: space-between;
  -webkit-align-items: flex-end;
  -webkit-box-align: flex-end;
  -ms-flex-align: flex-end;
  align-items: flex-end;
}

.c2 {
  display: -webkit-box;
  display: -webkit-flex;
  display: -ms-flexbox;
  display: flex;
  -webkit-flex-direction: row;
  -ms-flex-direction: row;
  flex-direction: row;
  -webkit-align-items: center;
  -webkit-box-align: center;
  -ms-flex-align: center;
  align-items: center;
}

.c16 {
  display: -webkit-box;
  display: -webkit-flex;
  display: -ms-flexbox;
  display: flex;
  -webkit-flex-direction: row;
  -ms-flex-direction: row;
  flex-direction: row;
  -webkit-align-items: center;
  -webkit-box-align: center;
  -ms-flex-align: center;
  align-items: center;
}

.c17 > * + * {
  margin-left: 4px;
}

.c20 {
  border: 0;
  -webkit-clip: rect(0 0 0 0);
  clip: rect(0 0 0 0);
  height: 1px;
  margin: -1px;
  overflow: hidden;
  padding: 0;
  position: absolute;
  width: 1px;
}

.c23 {
  font-weight: 600;
  color: #32324d;
  font-size: 0.75rem;
  line-height: 1.33;
}

.c26 {
  color: #32324d;
  font-size: 0.75rem;
  line-height: 1.33;
}

.c24 {
  line-height: revert;
}

.c18 {
  padding: 12px;
  border-radius: 4px;
  -webkit-text-decoration: none;
  text-decoration: none;
  display: -webkit-box;
  display: -webkit-flex;
  display: -ms-flexbox;
  display: flex;
  position: relative;
  outline: none;
}

.c18:after {
  -webkit-transition-property: all;
  transition-property: all;
  -webkit-transition-duration: 0.2s;
  transition-duration: 0.2s;
  border-radius: 8px;
  content: '';
  position: absolute;
  top: -4px;
  bottom: -4px;
  left: -4px;
  right: -4px;
  border: 2px solid transparent;
}

.c18:focus-visible {
  outline: none;
}

.c18:focus-visible:after {
  border-radius: 8px;
  content: '';
  position: absolute;
  top: -5px;
  bottom: -5px;
  left: -5px;
  right: -5px;
  border: 2px solid #4945ff;
}

.c21 {
  padding: 12px;
  border-radius: 4px;
  box-shadow: 0px 1px 4px rgba(33,33,52,0.1);
  -webkit-text-decoration: none;
  text-decoration: none;
  display: -webkit-box;
  display: -webkit-flex;
  display: -ms-flexbox;
  display: flex;
  position: relative;
  outline: none;
}

.c21:after {
  -webkit-transition-property: all;
  transition-property: all;
  -webkit-transition-duration: 0.2s;
  transition-duration: 0.2s;
  border-radius: 8px;
  content: '';
  position: absolute;
  top: -4px;
  bottom: -4px;
  left: -4px;
  right: -4px;
  border: 2px solid transparent;
}

.c21:focus-visible {
  outline: none;
}

.c21:focus-visible:after {
  border-radius: 8px;
  content: '';
  position: absolute;
  top: -5px;
  bottom: -5px;
  left: -5px;
  right: -5px;
  border: 2px solid #4945ff;
}

.c22 {
  color: #271fe0;
  background: #ffffff;
}

.c22:hover {
  box-shadow: 0px 1px 4px rgba(33,33,52,0.1);
}

.c25 {
  color: #32324d;
}

.c25:hover {
  box-shadow: 0px 1px 4px rgba(33,33,52,0.1);
}

.c19 {
  font-size: 0.7rem;
  pointer-events: none;
}

.c19 svg path {
  fill: #c0c0cf;
}

.c19:focus svg path,
.c19:hover svg path {
  fill: #c0c0cf;
}

.c27 {
  font-size: 0.7rem;
}

.c27 svg path {
  fill: #666687;
}

.c27:focus svg path,
.c27:hover svg path {
  fill: #4a4a6a;
}

.c6 {
  position: absolute;
  left: 0;
  right: 0;
  bottom: 0;
  top: 0;
  width: 100%;
  background: transparent;
  border: none;
}

.c6:focus {
  outline: none;
}

.c6[aria-disabled='true'] {
  cursor: not-allowed;
}

.c9 {
  padding-right: 16px;
  padding-left: 16px;
}

.c11 {
  padding-left: 12px;
}

.c4 {
  display: -webkit-box;
  display: -webkit-flex;
  display: -ms-flexbox;
  display: flex;
  -webkit-flex-direction: row;
  -ms-flex-direction: row;
  flex-direction: row;
  -webkit-align-items: center;
  -webkit-box-align: center;
  -ms-flex-align: center;
  align-items: center;
}

.c7 {
  display: -webkit-box;
  display: -webkit-flex;
  display: -ms-flexbox;
  display: flex;
  -webkit-flex-direction: row;
  -ms-flex-direction: row;
  flex-direction: row;
  -webkit-box-pack: justify;
  -webkit-justify-content: space-between;
  -ms-flex-pack: justify;
  justify-content: space-between;
  -webkit-align-items: center;
  -webkit-box-align: center;
  -ms-flex-align: center;
  align-items: center;
}

.c10 {
  color: #32324d;
  display: block;
  white-space: nowrap;
  overflow: hidden;
  text-overflow: ellipsis;
  font-size: 0.875rem;
  line-height: 1.43;
}

.c3 {
  display: -webkit-box;
  display: -webkit-flex;
  display: -ms-flexbox;
  display: flex;
  -webkit-flex-direction: column;
  -ms-flex-direction: column;
  flex-direction: column;
}

.c3 > * {
  margin-top: 0;
  margin-bottom: 0;
}

.c5 {
  position: relative;
  border: 1px solid #dcdce4;
  padding-right: 12px;
  border-radius: 4px;
  background: #ffffff;
  overflow: hidden;
  min-height: 2rem;
  outline: none;
  box-shadow: 0;
  -webkit-transition-property: border-color,box-shadow,fill;
  transition-property: border-color,box-shadow,fill;
  -webkit-transition-duration: 0.2s;
  transition-duration: 0.2s;
}

.c5:focus-within {
  border: 1px solid #4945ff;
  box-shadow: #4945ff 0px 0px 0px 2px;
}

.c12 {
  background: transparent;
  border: none;
  position: relative;
  z-index: 1;
}

.c12 svg {
  height: 0.6875rem;
  width: 0.6875rem;
}

.c12 svg path {
  fill: #666687;
}

.c13 {
  display: -webkit-box;
  display: -webkit-flex;
  display: -ms-flexbox;
  display: flex;
  background: none;
  border: none;
}

.c13 svg {
  width: 0.375rem;
}

.c8 {
  width: 100%;
}

.c15 {
  color: #666687;
  font-size: 0.875rem;
  line-height: 1.43;
}

<div>
  <div
    class="c0"
  >
    <div
      class="c1"
    >
      <div
        class="c2"
      >
        <div>
          <div
            class="c3"
          >
            <div
              class="c4 c5"
            >
              <button
                aria-disabled="false"
                aria-expanded="false"
                aria-haspopup="listbox"
                aria-label="Entries per page"
                aria-labelledby="select-1-label select-1-content"
                class="c6"
                id="select-1"
                type="button"
              />
              <div
                class="c7 c8"
              >
                <div
                  class="c4"
                >
                  <div
                    class="c9"
                  >
                    <span
                      class="c10"
                      id="select-1-content"
                    >
                      10
                    </span>
                  </div>
                </div>
                <div
                  class="c4"
                >
                  <button
                    aria-hidden="true"
                    class="c11 c12 c13"
                    tabindex="-1"
                    type="button"
                  >
                    <svg
                      fill="none"
                      height="1em"
                      viewBox="0 0 14 8"
                      width="1em"
                      xmlns="http://www.w3.org/2000/svg"
                    >
                      <path
                        clip-rule="evenodd"
                        d="M14 .889a.86.86 0 01-.26.625L7.615 7.736A.834.834 0 017 8a.834.834 0 01-.615-.264L.26 1.514A.861.861 0 010 .889c0-.24.087-.45.26-.625A.834.834 0 01.875 0h12.25c.237 0 .442.088.615.264a.86.86 0 01.26.625z"
                        fill="#32324D"
                        fill-rule="evenodd"
                      />
                    </svg>
                  </button>
                </div>
              </div>
            </div>
          </div>
        </div>
        <div
          class="c14"
        >
          <label
            class="c15"
            for="page-size"
          >
            Entries per page
          </label>
        </div>
      </div>
      <nav
        aria-label="pagination"
<<<<<<< HEAD
        class="sc-jwQYvw"
=======
        class="sc-ilfuhL"
>>>>>>> 39c02e97
      >
        <ul
          class="c16 c17"
        >
          <li>
            <a
              aria-current="page"
              aria-disabled="true"
              class="c18 c19 active"
              href="/settings/user"
              tabindex="-1"
            >
              <div
                class="c20"
              >
                Go to previous page
              </div>
              <svg
                aria-hidden="true"
                fill="none"
                height="1em"
                viewBox="0 0 10 16"
                width="1em"
                xmlns="http://www.w3.org/2000/svg"
              >
                <path
                  d="M9.88 14.12L3.773 8 9.88 1.88 8 0 0 8l8 8 1.88-1.88z"
                  fill="#32324D"
                />
              </svg>
            </a>
          </li>
          <li>
            <a
              aria-current="page"
              class="c21 c22 active"
              href="/settings/user?pageSize=10&page=1&sort=firstname"
            >
              <div
                class="c20"
              >
                Go to page 1
              </div>
              <span
                aria-hidden="true"
                class="c23 c24"
              >
                1
              </span>
            </a>
          </li>
          <li>
            <a
              aria-current="page"
              class="c18 c25 active"
              href="/settings/user?pageSize=10&page=2&sort=firstname"
            >
              <div
                class="c20"
              >
                Go to page 2
              </div>
              <span
                aria-hidden="true"
                class="c26 c24"
              >
                2
              </span>
            </a>
          </li>
          <li>
            <a
              aria-current="page"
              aria-disabled="false"
              class="c18 c27 active"
              href="/settings/user?pageSize=10&page=2&sort=firstname"
            >
              <div
                class="c20"
              >
                Go to next page
              </div>
              <svg
                aria-hidden="true"
                fill="none"
                height="1em"
                viewBox="0 0 10 16"
                width="1em"
                xmlns="http://www.w3.org/2000/svg"
              >
                <path
                  d="M0 1.88L6.107 8 0 14.12 1.88 16l8-8-8-8L0 1.88z"
                  fill="#32324D"
                />
              </svg>
            </a>
          </li>
        </ul>
      </nav>
    </div>
  </div>
  <div
    class="c28"
  >
    <p
      aria-live="polite"
      aria-relevant="all"
      id="live-region-log"
      role="log"
    />
    <p
      aria-live="polite"
      aria-relevant="all"
      id="live-region-status"
      role="status"
    />
    <p
      aria-live="assertive"
      aria-relevant="all"
      id="live-region-alert"
      role="alert"
    />
  </div>
</div>
`;<|MERGE_RESOLUTION|>--- conflicted
+++ resolved
@@ -462,11 +462,7 @@
       </div>
       <nav
         aria-label="pagination"
-<<<<<<< HEAD
-        class="sc-jwQYvw"
-=======
-        class="sc-ilfuhL"
->>>>>>> 39c02e97
+        class="sc-ljMRFG"
       >
         <ul
           class="c16 c17"
