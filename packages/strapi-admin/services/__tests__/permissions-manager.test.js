'use strict';

const { defineAbility } = require('@casl/ability');
const { buildStrapiQuery } = require('../permission/permissions-manager/query-builers');
const createPermissionsManager = require('../permission/permissions-manager');

describe('Permissions Manager', () => {
  describe('get Query', () => {
    test('It should returns an empty query when no conditions are defined', async () => {
      const ability = defineAbility(can => can('read', 'foo'));
      const pm = createPermissionsManager({
        ability,
        action: 'read',
        model: 'foo',
      });

      expect(pm.query).toStrictEqual({});
    });

    test('It should returns a valid query from the ability', () => {
<<<<<<< HEAD
      const ability = defineAbility(can => can('read', 'foo', ['bar'], { john: 'doe' }));
      const pm = createPermissionsManager({
        ability,
        action: 'read',
        model: 'foo',
      });
=======
      const ability = defineAbility(can => can('read', 'foo', ['bar'], { kai: 'doe' }));
      const pm = createPermissionsManager(ability, 'read', 'foo');
>>>>>>> 7a851d91

      const expected = { _or: [{ kai: 'doe' }] };

      expect(pm.query).toStrictEqual(expected);
    });
  });

  describe('get isAllowed', () => {
    const ability = defineAbility(can => can('read', 'foo'));

    test('It should grants access', () => {
      const pm = createPermissionsManager({
        ability,
        action: 'read',
        model: 'foo',
      });

      expect(pm.isAllowed).toBeTruthy();
    });

    test('It should deny access', () => {
      const pm = createPermissionsManager({
        ability,
        action: 'read',
        model: 'bar',
      });

      expect(pm.isAllowed).toBeFalsy();
    });
  });

  describe('toSubject', () => {
    const attr = '__caslSubjectType__';
    const ability = defineAbility(can => can('read', 'foo'));
    const pm = createPermissionsManager({
      ability,
      action: 'read',
      model: 'foo',
    });

    test('It should transform an object to a subject using default model', () => {
      const input = { foo: 'bar' };
      const sub = pm.toSubject(input);

      expect(sub[attr]).toBeDefined();
      expect(sub[attr]).toEqual('foo');
      expect(sub).toStrictEqual(input);
    });

    test('It should transform an object to a subject using the given model', () => {
      const input = { foo: 'bar' };
      const newSubjectName = 'another_subject';
      const sub = pm.toSubject(input, newSubjectName);

      expect(sub[attr]).toBeDefined();
      expect(sub[attr]).toEqual(newSubjectName);
      expect(sub).toStrictEqual(input);
    });
  });

  describe('pickPermittedFieldsOf', () => {
    const ability = defineAbility(can => {
      can('read', 'article', ['title'], { title: 'foo' });
      can('edit', 'article', ['title'], { title: { $in: ['kai', 'doe'] } });
    });
    const pm = createPermissionsManager({
      ability,
      action: 'read',
      model: 'article',
    });

    global.strapi = {
      getModel() {
        return {
          privateAttributes: [],
          attributes: {
            title: {
              type: 'text',
              private: false,
            },
          },
          primaryKey: 'id',
          options: {},
        };
      },
      config: {
        get: jest.fn,
      },
    };

    test('Pick all fields (output) using default model', () => {
      const input = { title: 'foo' };
      const res = pm.pickPermittedFieldsOf(input);

      expect(res).toStrictEqual(input);
    });

    test(`Pick 0 fields (output) using custom model`, () => {
      const input = { title: 'foo' };
      const res = pm.pickPermittedFieldsOf(input, { action: 'edit' });

      expect(res).toStrictEqual({});
    });

    test('Sanitize an array of objects', () => {
      const input = [{ title: 'foo' }, { title: 'kai' }];
      const expected = [{ title: 'foo' }, {}];

      const res = pm.pickPermittedFieldsOf(input);

      expect(res).toStrictEqual(expected);
    });
  });

  describe('queryFrom', () => {
    const ability = defineAbility(can => can('read', 'article', ['title'], { title: 'foo' }));
    const pm = createPermissionsManager({
      ability,
      action: 'read',
      model: 'article',
    });

    const pmQuery = { _or: [{ title: 'foo' }] };

    test('Create query from simple object', () => {
      const query = { _limit: 100 };
      const expected = { _limit: 100, _where: [pmQuery] };

      const res = pm.queryFrom(query);

      expect(res).toStrictEqual(expected);
    });

    test('Create query from complex object', () => {
      const query = { _limit: 100, _where: [{ a: 'b' }, { c: 'd' }] };
      const expected = {
        _limit: 100,
        _where: [pmQuery, { a: 'b' }, { c: 'd' }],
      };

      const res = pm.queryFrom(query);

      expect(res).toStrictEqual(expected);
    });
  });

  describe('buildStrapiQuery', () => {
    const tests = [
      ['No transform', { foo: 'bar' }, { foo: 'bar' }],
      ['Simple op', { foo: { $eq: 'bar' } }, { foo_eq: 'bar' }],
      ['Nested property', { foo: { nested: 'bar' } }, { 'foo.nested': 'bar' }],
      [
        'Deeply nested property',
        { foo: { nested: { again: 'bar' } } },
        { 'foo.nested.again': 'bar' },
      ],
      ['Op with array', { foo: { $in: ['bar', 'rab'] } }, { foo_in: ['bar', 'rab'] }],
      ['Removable op', { foo: { $elemMatch: { a: 'b' } } }, { 'foo.a': 'b' }],
      [
        'Combination of removable and basic ops',
        { foo: { $elemMatch: { a: { $in: [1, 2, 3] } } } },
        { 'foo.a_in': [1, 2, 3] },
      ],
      [
        'Decoupling of nested properties with/without op',
        { foo: { $elemMatch: { a: { $in: [1, 2, 3] }, b: 'c' } } },
        { 'foo.a_in': [1, 2, 3], 'foo.b': 'c' },
      ],
      [
        'OR op and properties decoupling',
        { $or: [{ foo: { a: 2 } }, { foo: { b: 3 } }] },
        { _or: [{ 'foo.a': 2 }, { 'foo.b': 3 }] },
      ],
      [
        'OR op with nested properties & ops',
        { $or: [{ foo: { a: 2 } }, { foo: { b: { $in: [1, 2, 3] } } }] },
        { _or: [{ 'foo.a': 2 }, { 'foo.b_in': [1, 2, 3] }] },
      ],
      [
        'Nested OR op',
        { $or: [{ $or: [{ a: 2 }, { a: 3 }] }] },
        { _or: [{ _or: [{ a: 2 }, { a: 3 }] }] },
      ],
      [
        'OR op with nested AND op',
        { $or: [{ a: 2 }, [{ a: 3 }, { $or: [{ b: 1 }, { b: 4 }] }]] },
        { _or: [{ a: 2 }, [{ a: 3 }, { _or: [{ b: 1 }, { b: 4 }] }]] },
      ],
      [
        'OR op with nested AND op and nested properties',
        { _or: [{ a: 2 }, [{ a: 3 }, { b: { c: 'foo' } }]] },
        { _or: [{ a: 2 }, [{ a: 3 }, { 'b.c': 'foo' }]] },
      ],
      [
        'Literal nested property with removable op',
        {
          'created_by.roles': {
            $elemMatch: {
              id: {
                $in: [1, 2, 3],
              },
            },
          },
        },
        {
          'created_by.roles.id_in': [1, 2, 3],
        },
      ],
    ];

    test.each(tests)(`Test n°%#: %s`, (name, input, expected) => {
      expect(buildStrapiQuery(input)).toStrictEqual(expected);
    });
  });
});<|MERGE_RESOLUTION|>--- conflicted
+++ resolved
@@ -18,17 +18,12 @@
     });
 
     test('It should returns a valid query from the ability', () => {
-<<<<<<< HEAD
-      const ability = defineAbility(can => can('read', 'foo', ['bar'], { john: 'doe' }));
+      const ability = defineAbility(can => can('read', 'foo', ['bar'], { kai: 'doe' }));
       const pm = createPermissionsManager({
         ability,
         action: 'read',
         model: 'foo',
       });
-=======
-      const ability = defineAbility(can => can('read', 'foo', ['bar'], { kai: 'doe' }));
-      const pm = createPermissionsManager(ability, 'read', 'foo');
->>>>>>> 7a851d91
 
       const expected = { _or: [{ kai: 'doe' }] };
 
