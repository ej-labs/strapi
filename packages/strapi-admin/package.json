{
  "name": "strapi-admin",
<<<<<<< HEAD
  "version": "3.0.0-alpha.13.0.1",
=======
  "version": "3.0.0-alpha.13",
>>>>>>> 2b622cee
  "description": "Strapi Admin",
  "repository": {
    "type": "git",
    "url": "git://github.com/strapi/strapi-admin.git"
  },
  "scripts": {
    "analyze:clean": "node ./node_modules/strapi-helper-plugin/node_modules/.bin/rimraf stats.json",
    "preanalyze": "npm run analyze:clean",
    "analyze": "node ./node_modules/strapi-helper-plugin/lib/internals/scripts/analyze.js",
    "prebuild": "APP_PATH=$APP_PATH node ./node_modules/strapi-helper-plugin/node_modules/.bin/cross-env NODE_ENV=production IS_ADMIN=true node ./node_modules/strapi-helper-plugin/lib/internals/scripts/loadAdminConfigurations.js",
    "build:dev": "npm run build:dll && node ./node_modules/strapi-helper-plugin/node_modules/.bin/cross-env NODE_ENV=development IS_ADMIN=true node ./node_modules/strapi-helper-plugin/node_modules/.bin/webpack --config ./node_modules/strapi-helper-plugin/lib/internals/webpack/webpack.prod.babel.js --color -p --progress",
    "build": "APP_PATH=$APP_PATH npm run build:dll && node ./node_modules/strapi-helper-plugin/node_modules/.bin/cross-env NODE_ENV=production IS_ADMIN=true node ./node_modules/strapi-helper-plugin/node_modules/.bin/webpack --config ./node_modules/strapi-helper-plugin/lib/internals/webpack/webpack.prod.babel.js --color -p --progress",
    "build:dll": "APP_PATH=$APP_PATH node ./node_modules/strapi-helper-plugin/node_modules/.bin/cross-env NODE_ENV=production IS_ADMIN=true node ./node_modules/strapi-helper-plugin/node_modules/.bin/webpack --config ./node_modules/strapi-helper-plugin/lib/internals/webpack/webpack.dll.babel.js --color -p --progress",
    "build:clean": "node ./node_modules/strapi-helper-plugin/node_modules/.bin/rimraf admin/build",
    "prestart": "node ./node_modules/strapi-helper-plugin/node_modules/.bin/cross-env NODE_ENV=development PORT=4000 IS_ADMIN=true node ./node_modules/strapi-helper-plugin/lib/internals/scripts/loadAdminConfigurations.js",
    "start": "node ./node_modules/strapi-helper-plugin/node_modules/.bin/cross-env NODE_ENV=development PORT=4000 IS_ADMIN=true node ./node_modules/strapi-helper-plugin/lib/server",
    "generate": "node ./node_modules/strapi-helper-plugin/node_modules/.bin/plop --plopfile ./node_modules/strapi-helper-plugin/lib/internals/generators/index.js",
    "prettier": "node ./node_modules/strapi-helper-plugin/node_modules/.bin/prettier --single-quote --trailing-comma es5 --write \"{admin,__{tests,mocks}__}/**/*.js\"",
    "test": "echo \"Error: no test specified\"",
    "prepublishOnly": "IS_MONOREPO=true npm run build",
    "setup": "node ./scripts/setup.js",
    "presetup": "node ./scripts/preSetup.js"
  },
  "dependencies": {
    "react-ga": "^2.4.1",
    "remove-markdown": "^0.2.2",
    "shelljs": "^0.7.8"
  },
  "devDependencies": {
    "sanitize.css": "^4.1.0",
<<<<<<< HEAD
    "strapi-helper-plugin": "3.0.0-alpha.13.0.1",
    "strapi-utils": "3.0.0-alpha.13.0.1"
=======
    "strapi-helper-plugin": "3.0.0-alpha.13",
    "strapi-utils": "3.0.0-alpha.13"
>>>>>>> 2b622cee
  },
  "author": {
    "name": "Strapi",
    "email": "",
    "url": ""
  },
  "maintainers": [
    {
      "name": "Strapi",
      "email": "",
      "url": ""
    }
  ],
  "engines": {
    "node": ">= 9.0.0",
    "npm": ">= 5.0.0"
  },
  "license": "MIT"
}<|MERGE_RESOLUTION|>--- conflicted
+++ resolved
@@ -1,10 +1,6 @@
 {
   "name": "strapi-admin",
-<<<<<<< HEAD
   "version": "3.0.0-alpha.13.0.1",
-=======
-  "version": "3.0.0-alpha.13",
->>>>>>> 2b622cee
   "description": "Strapi Admin",
   "repository": {
     "type": "git",
@@ -35,13 +31,8 @@
   },
   "devDependencies": {
     "sanitize.css": "^4.1.0",
-<<<<<<< HEAD
     "strapi-helper-plugin": "3.0.0-alpha.13.0.1",
     "strapi-utils": "3.0.0-alpha.13.0.1"
-=======
-    "strapi-helper-plugin": "3.0.0-alpha.13",
-    "strapi-utils": "3.0.0-alpha.13"
->>>>>>> 2b622cee
   },
   "author": {
     "name": "Strapi",
