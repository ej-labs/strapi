{
  "name": "strapi-admin",
  "version": "3.0.0-alpha.6.7",
  "description": "Strapi Admin",
  "repository": {
    "type": "git",
    "url": "git://github.com/strapi/strapi-admin.git"
  },
  "scripts": {
    "analyze:clean": "node ../strapi-helper-plugin/node_modules/.bin/rimraf stats.json",
    "preanalyze": "npm run analyze:clean",
    "analyze": "node ../strapi-helper-plugin/lib/internals/scripts/analyze.js",
<<<<<<< HEAD
    "build": "npm run build:dll && node ../strapi-helper-plugin/node_modules/.bin/cross-env NODE_ENV=production IS_ADMIN=true node ../strapi-helper-plugin/node_modules/.bin/webpack --config ../strapi-helper-plugin/lib/internals/webpack/webpack.prod.babel.js --color -p --progress",
    "build:dll": "node ../strapi-helper-plugin/node_modules/.bin/cross-env NODE_ENV=production node ../strapi-helper-plugin/node_modules/.bin/webpack --config ../strapi-helper-plugin/lib/internals/webpack/webpack.dll.babel.js --color -p --progress",
    "build:clean": "node ../strapi-helper-plugin/node_modules/.bin/rimraf admin/build",
    "start": "node ../strapi-helper-plugin/node_modules/.bin/cross-env NODE_ENV=development PORT=4000 IS_ADMIN=true node ../strapi-helper-plugin/lib/server",
    "generate": "node ../strapi-helper-plugin/node_modules/.bin/plop --plopfile ../strapi-helper-plugin/lib/internals/generators/index.js",
    "lint": "node ../strapi-helper-plugin/node_modules/.bin/eslint --ignore-path .gitignore --config ../strapi-helper-plugin/lib/internals/eslint/.eslintrc.json admin",
=======
    "build:dev": "npm run build:dll && cross-env NODE_ENV=development IS_ADMIN=true webpack --config ../strapi-helper-plugin/lib/internals/webpack/webpack.prod.babel.js --color -p --progress",
    "build": "npm run build:dll && cross-env NODE_ENV=production IS_ADMIN=true webpack --config ../strapi-helper-plugin/lib/internals/webpack/webpack.prod.babel.js --color -p --progress",
    "build:dll": "cross-env NODE_ENV=production webpack --config ../strapi-helper-plugin/lib/internals/webpack/webpack.dll.babel.js --color -p --progress",
    "build:clean": "rimraf admin/build",
    "start": "cross-env NODE_ENV=development PORT=4000 IS_ADMIN=true node ../strapi-helper-plugin/lib/server",
    "generate": "plop --plopfile ../strapi-helper-plugin/lib/internals/generators/index.js",
    "lint": "eslint --ignore-path .gitignore --config ../strapi-helper-plugin/lib/internals/eslint/.eslintrc.json admin",
>>>>>>> 7f3702d7
    "pretest": "npm run lint",
    "prettier": "node ../strapi-helper-plugin/node_modules/.bin/prettier --single-quote --trailing-comma es5 --write \"{admin,__{tests,mocks}__}/**/*.js\"",
    "test": "echo Tests are not implemented.",
    "prepublishOnly": "npm run build"
  },
  "dependencies": {
    "cheerio": "^1.0.0-rc.2"
  },
  "devDependencies": {
<<<<<<< HEAD
    "sanitize.css": "^4.1.0",
    "strapi-helper-plugin": "3.0.0-alpha.6.7",
    "strapi-utils": "3.0.0-alpha.6.7"
=======
    "cross-env": "^5.1.1",
    "eslint": "^4.11.0",
    "eslint-config-airbnb": "^15.1.0",
    "eslint-config-airbnb-base": "^11.3.2",
    "eslint-config-prettier": "^2.7.0",
    "eslint-import-resolver-webpack": "^0.8.3",
    "eslint-plugin-babel": "^4.1.2",
    "eslint-plugin-import": "^2.8.0",
    "eslint-plugin-jsx-a11y": "^6.0.2",
    "eslint-plugin-react": "^7.4.0",
    "eslint-plugin-redux-saga": "^0.4.0",
    "extract-text-webpack-plugin": "^1.0.1",
    "html-loader": "^0.4.3",
    "html-webpack-plugin": "^2.22.0",
    "plop": "^1.9.0",
    "prettier": "^1.8.2",
    "rimraf": "^2.6.2",
    "webpack": "^3.8.1"
>>>>>>> 7f3702d7
  },
  "author": {
    "name": "Strapi",
    "email": "",
    "url": ""
  },
  "maintainers": [
    {
      "name": "Strapi",
      "email": "",
      "url": ""
    }
  ],
  "engines": {
    "node": ">= 8.0.0",
    "npm": ">= 3.0.0"
  },
  "license": "MIT"
}<|MERGE_RESOLUTION|>--- conflicted
+++ resolved
@@ -10,55 +10,22 @@
     "analyze:clean": "node ../strapi-helper-plugin/node_modules/.bin/rimraf stats.json",
     "preanalyze": "npm run analyze:clean",
     "analyze": "node ../strapi-helper-plugin/lib/internals/scripts/analyze.js",
-<<<<<<< HEAD
+    "build:dev": "npm run build:dll && node ../strapi-helper-plugin/node_modules/.bin/cross-env NODE_ENV=development IS_ADMIN=true node ../strapi-helper-plugin/node_modules/.bin/webpack --config ../strapi-helper-plugin/lib/internals/webpack/webpack.prod.babel.js --color -p --progress",
     "build": "npm run build:dll && node ../strapi-helper-plugin/node_modules/.bin/cross-env NODE_ENV=production IS_ADMIN=true node ../strapi-helper-plugin/node_modules/.bin/webpack --config ../strapi-helper-plugin/lib/internals/webpack/webpack.prod.babel.js --color -p --progress",
     "build:dll": "node ../strapi-helper-plugin/node_modules/.bin/cross-env NODE_ENV=production node ../strapi-helper-plugin/node_modules/.bin/webpack --config ../strapi-helper-plugin/lib/internals/webpack/webpack.dll.babel.js --color -p --progress",
     "build:clean": "node ../strapi-helper-plugin/node_modules/.bin/rimraf admin/build",
     "start": "node ../strapi-helper-plugin/node_modules/.bin/cross-env NODE_ENV=development PORT=4000 IS_ADMIN=true node ../strapi-helper-plugin/lib/server",
     "generate": "node ../strapi-helper-plugin/node_modules/.bin/plop --plopfile ../strapi-helper-plugin/lib/internals/generators/index.js",
     "lint": "node ../strapi-helper-plugin/node_modules/.bin/eslint --ignore-path .gitignore --config ../strapi-helper-plugin/lib/internals/eslint/.eslintrc.json admin",
-=======
-    "build:dev": "npm run build:dll && cross-env NODE_ENV=development IS_ADMIN=true webpack --config ../strapi-helper-plugin/lib/internals/webpack/webpack.prod.babel.js --color -p --progress",
-    "build": "npm run build:dll && cross-env NODE_ENV=production IS_ADMIN=true webpack --config ../strapi-helper-plugin/lib/internals/webpack/webpack.prod.babel.js --color -p --progress",
-    "build:dll": "cross-env NODE_ENV=production webpack --config ../strapi-helper-plugin/lib/internals/webpack/webpack.dll.babel.js --color -p --progress",
-    "build:clean": "rimraf admin/build",
-    "start": "cross-env NODE_ENV=development PORT=4000 IS_ADMIN=true node ../strapi-helper-plugin/lib/server",
-    "generate": "plop --plopfile ../strapi-helper-plugin/lib/internals/generators/index.js",
-    "lint": "eslint --ignore-path .gitignore --config ../strapi-helper-plugin/lib/internals/eslint/.eslintrc.json admin",
->>>>>>> 7f3702d7
     "pretest": "npm run lint",
     "prettier": "node ../strapi-helper-plugin/node_modules/.bin/prettier --single-quote --trailing-comma es5 --write \"{admin,__{tests,mocks}__}/**/*.js\"",
     "test": "echo Tests are not implemented.",
     "prepublishOnly": "npm run build"
   },
-  "dependencies": {
-    "cheerio": "^1.0.0-rc.2"
-  },
   "devDependencies": {
-<<<<<<< HEAD
     "sanitize.css": "^4.1.0",
     "strapi-helper-plugin": "3.0.0-alpha.6.7",
     "strapi-utils": "3.0.0-alpha.6.7"
-=======
-    "cross-env": "^5.1.1",
-    "eslint": "^4.11.0",
-    "eslint-config-airbnb": "^15.1.0",
-    "eslint-config-airbnb-base": "^11.3.2",
-    "eslint-config-prettier": "^2.7.0",
-    "eslint-import-resolver-webpack": "^0.8.3",
-    "eslint-plugin-babel": "^4.1.2",
-    "eslint-plugin-import": "^2.8.0",
-    "eslint-plugin-jsx-a11y": "^6.0.2",
-    "eslint-plugin-react": "^7.4.0",
-    "eslint-plugin-redux-saga": "^0.4.0",
-    "extract-text-webpack-plugin": "^1.0.1",
-    "html-loader": "^0.4.3",
-    "html-webpack-plugin": "^2.22.0",
-    "plop": "^1.9.0",
-    "prettier": "^1.8.2",
-    "rimraf": "^2.6.2",
-    "webpack": "^3.8.1"
->>>>>>> 7f3702d7
   },
   "author": {
     "name": "Strapi",
