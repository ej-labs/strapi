{
  "name": "@strapi/plugin-i18n",
  "version": "4.0.0",
  "description": "This plugin enables to create, to read and to update content in different languages, both from the Admin Panel and from the API",
<<<<<<< HEAD
  "strapi": {
    "displayName": "Internationalization",
    "name": "i18n",
    "icon": "round-language",
    "description": "i18n.plugin.description",
    "required": false,
    "kind": "plugin"
  },
  "scripts": {
    "test:unit": "jest --verbose"
  },
  "dependencies": {
    "@strapi/utils": "3.6.8",
    "lodash": "4.17.21"
=======
  "repository": {
    "type": "git",
    "url": "https://github.com/strapi/strapi.git",
    "directory": "packages/plugins/i18n"
>>>>>>> 314a2952
  },
  "license": "SEE LICENSE IN LICENSE",
  "author": {
    "name": "Strapi Solutions SAS",
    "email": "hi@strapi.io",
    "url": "https://strapi.io"
  },
  "maintainers": [
    {
      "name": "Strapi Solutions SAS",
      "email": "hi@strapi.io",
      "url": "https://strapi.io"
    }
  ],
  "dependencies": {
    "@strapi/utils": "4.0.0",
    "lodash": "4.17.21"
  },
  "engines": {
    "node": ">=12.x.x <=16.x.x",
    "npm": ">=6.0.0"
  },
  "strapi": {
    "displayName": "Internationalization",
    "name": "i18n",
    "description": "This plugin enables to create, to read and to update content in different languages, both from the Admin Panel and from the API.",
    "required": false,
    "kind": "plugin"
  }
}<|MERGE_RESOLUTION|>--- conflicted
+++ resolved
@@ -2,27 +2,10 @@
   "name": "@strapi/plugin-i18n",
   "version": "4.0.0",
   "description": "This plugin enables to create, to read and to update content in different languages, both from the Admin Panel and from the API",
-<<<<<<< HEAD
-  "strapi": {
-    "displayName": "Internationalization",
-    "name": "i18n",
-    "icon": "round-language",
-    "description": "i18n.plugin.description",
-    "required": false,
-    "kind": "plugin"
-  },
-  "scripts": {
-    "test:unit": "jest --verbose"
-  },
-  "dependencies": {
-    "@strapi/utils": "3.6.8",
-    "lodash": "4.17.21"
-=======
   "repository": {
     "type": "git",
     "url": "https://github.com/strapi/strapi.git",
     "directory": "packages/plugins/i18n"
->>>>>>> 314a2952
   },
   "license": "SEE LICENSE IN LICENSE",
   "author": {
@@ -37,6 +20,9 @@
       "url": "https://strapi.io"
     }
   ],
+  "scripts": {
+    "test:unit": "jest --verbose"
+  },
   "dependencies": {
     "@strapi/utils": "4.0.0",
     "lodash": "4.17.21"
