{
  "name": "@strapi/plugin-graphql",
  "version": "3.6.8",
  "description": "Adds GraphQL endpoint with default API methods.",
  "strapi": {
    "displayName": "GraphQL",
    "name": "graphql",
    "icon": "plug",
    "description": "graphql.plugin.description",
    "kind": "plugin"
  },
  "scripts": {
    "test": "echo \"no tests yet\""
  },
  "dependencies": {
    "@apollo/federation": "^0.28.0",
    "@graphql-tools/utils": "^8.0.2",
    "@strapi/utils": "3.6.7",
    "apollo-server-core": "3.1.2",
    "apollo-server-koa": "3.1.2",
    "dataloader": "^2.0.0",
    "glob": "^7.1.7",
    "graphql": "15.5.1",
    "graphql-depth-limit": "^1.1.0",
    "graphql-iso-date": "^3.6.1",
    "graphql-playground-middleware-koa": "^1.6.21",
    "graphql-tools": "8.1.0",
    "graphql-type-json": "^0.3.2",
    "graphql-type-long": "^0.1.1",
    "graphql-upload": "12.0.0",
    "koa-compose": "^4.1.0",
    "lodash": "4.17.21",
<<<<<<< HEAD
    "nexus": "1.1.0",
    "pluralize": "^8.0.0"
=======
    "pluralize": "^8.0.0",
    "@strapi/utils": "3.6.8"
>>>>>>> 7f309251
  },
  "devDependencies": {
    "cross-env": "^7.0.3",
    "koa": "^2.13.1",
    "rimraf": "3.0.2"
  },
  "author": {
    "name": "A Strapi developer",
    "email": "",
    "url": ""
  },
  "maintainers": [
    {
      "name": "A Strapi developer",
      "email": "",
      "url": ""
    }
  ],
  "engines": {
    "node": ">=12.x.x <=16.x.x",
    "npm": ">=6.0.0"
  },
  "license": "SEE LICENSE IN LICENSE",
  "gitHead": "231263a3535658bab1e9492c6aaaed8692d62a53"
}<|MERGE_RESOLUTION|>--- conflicted
+++ resolved
@@ -15,7 +15,7 @@
   "dependencies": {
     "@apollo/federation": "^0.28.0",
     "@graphql-tools/utils": "^8.0.2",
-    "@strapi/utils": "3.6.7",
+    "@strapi/utils": "3.6.8",
     "apollo-server-core": "3.1.2",
     "apollo-server-koa": "3.1.2",
     "dataloader": "^2.0.0",
@@ -30,13 +30,8 @@
     "graphql-upload": "12.0.0",
     "koa-compose": "^4.1.0",
     "lodash": "4.17.21",
-<<<<<<< HEAD
     "nexus": "1.1.0",
     "pluralize": "^8.0.0"
-=======
-    "pluralize": "^8.0.0",
-    "@strapi/utils": "3.6.8"
->>>>>>> 7f309251
   },
   "devDependencies": {
     "cross-env": "^7.0.3",
