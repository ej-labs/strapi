/**
 *
 * InputWithAutoFocus that programatically manage the autofocus of another one
 */

import React, { memo } from 'react';
import PropTypes from 'prop-types';
<<<<<<< HEAD

import { InputWrapperDate } from './components';

import { DateTime } from '@buffetjs/custom';

=======
>>>>>>> 648296ce
import {
  DatePicker,
  InputText,
<<<<<<< HEAD
  InputNumber,
  Select,
  TimePicker,
} from '@buffetjs/core';
=======
} from 'strapi-helper-plugin';
import { InputWrapperDate } from './components';
>>>>>>> 648296ce

const getInputType = attrType => {
  switch (attrType) {
    case 'boolean':
      return Select;
    case 'date':
    case 'timestamp':
    case 'timestampUpdate':
      return DatePicker;
    case 'datetime':
      return DateTime;
    case 'integer':
    case 'biginteger':
    case 'decimal':
    case 'float':
      return InputNumber;
    case 'time':
      return TimePicker;
    default:
      return InputText;
  }
};

function Input({ type, ...rest }) {
  const Component = getInputType(type);
  let style = type !== 'time' ? { width: '210px', paddingTop: '4px' } : {};

  if (['integer', 'biginteger', 'float', 'decimal'].includes(type)) {
    style = { marginRight: '20px' };
  }
  const styles =
    type === 'boolean' ? { minWidth: '100px', maxWidth: '200px' } : style;
  const wrapperStyle =
    type == 'boolean' ||
    ['date', 'timestamp', 'time', 'datetime'].includes(type)
      ? { marginRight: '20px' }
      : { marginRight: '10px' };

  return (
    <InputWrapperDate type={type || 'text'} style={wrapperStyle}>
      <Component {...rest} style={styles} autoComplete="off" />
    </InputWrapperDate>
  );
}

Input.propTypes = {
  type: PropTypes.string.isRequired,
};

export default memo(Input);<|MERGE_RESOLUTION|>--- conflicted
+++ resolved
@@ -5,26 +5,16 @@
 
 import React, { memo } from 'react';
 import PropTypes from 'prop-types';
-<<<<<<< HEAD
-
-import { InputWrapperDate } from './components';
 
 import { DateTime } from '@buffetjs/custom';
-
-=======
->>>>>>> 648296ce
 import {
   DatePicker,
   InputText,
-<<<<<<< HEAD
   InputNumber,
   Select,
   TimePicker,
 } from '@buffetjs/core';
-=======
-} from 'strapi-helper-plugin';
 import { InputWrapperDate } from './components';
->>>>>>> 648296ce
 
 const getInputType = attrType => {
   switch (attrType) {
