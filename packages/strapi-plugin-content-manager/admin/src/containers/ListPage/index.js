--- conflicted
+++ resolved
@@ -430,11 +430,8 @@
                   redirectUrl={this.generateRedirectURI()}
                   route={this.props.match}
                   routeParams={this.props.match.params}
-<<<<<<< HEAD
+                  search={params._q}
                   showLoader={this.showLoaders()}
-=======
-                  search={params._q}
->>>>>>> ee56c16e
                   sort={params._sort}
                 />
                 <PopUpWarning
