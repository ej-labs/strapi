import { memo, useCallback, useEffect, useMemo, useRef, useReducer } from 'react';
import { useParams, useHistory } from 'react-router-dom';
import { get } from 'lodash';
import { request, useGlobalContext } from 'strapi-helper-plugin';
import PropTypes from 'prop-types';
import {
  createDefaultForm,
  formatComponentData,
  getTrad,
  removePasswordFieldsFromData,
  removeFieldsFromClonedData,
} from '../../utils';
import pluginId from '../../pluginId';
import { crudInitialState, crudReducer } from '../../sharedReducers';
import { getRequestUrl } from './utils';

// This container is used to handle the CRUD
const CollectionTypeWrapper = ({ allLayoutData, children, from, slug }) => {
  const { emitEvent } = useGlobalContext();
  const { push, replace } = useHistory();
<<<<<<< HEAD
  const { id } = useParams();
=======

  const { id, origin } = useParams();
>>>>>>> f2f01a13
  const [
    { componentsDataStructure, contentTypeDataStructure, data, isLoading, status },
    dispatch,
  ] = useReducer(crudReducer, crudInitialState);
  const emitEventRef = useRef(emitEvent);

  const isCreatingEntry = id === 'create';

  const fetchURL = useMemo(() => {
    if (isCreatingEntry && !origin) {
      return null;
    }

    return getRequestUrl(`${slug}/${origin || id}`);
  }, [slug, id, isCreatingEntry, origin]);

  const cleanClonedData = useCallback(
    data => {
      if (!origin) {
        return data;
      }

      const cleaned = removeFieldsFromClonedData(
        data,
        allLayoutData.contentType,
        allLayoutData.components
      );

      return cleaned;
    },
    [allLayoutData, origin]
  );

  const cleanReceivedData = useCallback(
    data => {
      const cleaned = removePasswordFieldsFromData(
        data,
        allLayoutData.contentType,
        allLayoutData.components
      );

      return formatComponentData(cleaned, allLayoutData.contentType, allLayoutData.components);
    },
    [allLayoutData]
  );

  // SET THE DEFAULT LAYOUT the effect is applied when the slug changes
  useEffect(() => {
    const componentsDataStructure = Object.keys(allLayoutData.components).reduce((acc, current) => {
      const defaultComponentForm = createDefaultForm(
        get(allLayoutData, ['components', current, 'attributes'], {}),
        allLayoutData.components
      );

      acc[current] = formatComponentData(
        defaultComponentForm,
        allLayoutData.components[current],
        allLayoutData.components
      );

      return acc;
    }, {});

    const contentTypeDataStructure = createDefaultForm(
      allLayoutData.contentType.attributes,
      allLayoutData.components
    );

    dispatch({
      type: 'SET_DATA_STRUCTURES',
      componentsDataStructure,
      contentTypeDataStructure: formatComponentData(
        contentTypeDataStructure,
        allLayoutData.contentType,
        allLayoutData.components
      ),
    });
  }, [allLayoutData]);

  const shouldFetch = useRef(true);

  useEffect(() => {
    const abortController = new AbortController();
    const { signal } = abortController;

    const getData = async signal => {
      dispatch({ type: 'GET_DATA' });

      try {
        const data = await request(fetchURL, { method: 'GET', signal });

        dispatch({
          type: 'GET_DATA_SUCCEEDED',
          data: cleanReceivedData(cleanClonedData(data)),
        });
      } catch (err) {
        if (err.name === 'AbortError') {
          return;
        }

        console.error(err);

        const resStatus = get(err, 'response.status', null);

        if (resStatus === 404) {
          push(from);

          return;
        }

        // Not allowed to read a document
        if (resStatus === 403) {
          strapi.notification.info(getTrad('permissions.not-allowed.update'));

          push(from);
        }
      }
    };

    if (fetchURL && shouldFetch.current) {
      getData(signal);
    } else {
      dispatch({ type: 'INIT_FORM' });
    }

    return () => {
      abortController.abort();
      shouldFetch.current = fetchURL === null;
    };
  }, [fetchURL, push, from, cleanReceivedData, cleanClonedData]);

  const displayErrors = useCallback(err => {
    const errorPayload = err.response.payload;
    console.error(errorPayload);

    let errorMessage = get(errorPayload, ['message'], 'Bad Request');

    // TODO handle errors correctly when back-end ready
    if (Array.isArray(errorMessage)) {
      errorMessage = get(errorMessage, ['0', 'messages', '0', 'id']);
    }

    if (typeof errorMessage === 'string') {
      strapi.notification.error(errorMessage);
    }
  }, []);

  const onDelete = useCallback(
    async trackerProperty => {
      try {
        emitEventRef.current('willDeleteEntry', trackerProperty);

        const response = await request(getRequestUrl(`${slug}/${id}`), {
          method: 'DELETE',
        });

        strapi.notification.success(getTrad('success.record.delete'));

        emitEventRef.current('didDeleteEntry', trackerProperty);

        return Promise.resolve(response);
      } catch (err) {
        emitEventRef.current('didNotDeleteEntry', { error: err, ...trackerProperty });

        return Promise.reject(err);
      }
    },
    [id, slug]
  );

  const onDeleteSucceeded = useCallback(() => {
    replace(from);
  }, [from, replace]);

  const onPost = useCallback(
    async (body, trackerProperty) => {
      const endPoint = getRequestUrl(slug);

      try {
        // Show a loading button in the EditView/Header.js && lock the app => no navigation
        dispatch({ type: 'SET_STATUS', status: 'submit-pending' });

        const response = await request(endPoint, { method: 'POST', body });

        emitEventRef.current('didCreateEntry', trackerProperty);
        strapi.notification.success(getTrad('success.record.save'));

        dispatch({ type: 'SUBMIT_SUCCEEDED', data: cleanReceivedData(response) });
        // Enable navigation and remove loaders
        dispatch({ type: 'SET_STATUS', status: 'resolved' });

        replace(`/plugins/${pluginId}/collectionType/${slug}/${response.id}`);
      } catch (err) {
        emitEventRef.current('didNotCreateEntry', { error: err, trackerProperty });
        displayErrors(err);
        dispatch({ type: 'SET_STATUS', status: 'resolved' });
      }
    },
    [cleanReceivedData, displayErrors, replace, slug]
  );

  const onPublish = useCallback(async () => {
    try {
      emitEventRef.current('willPublishEntry');
      const endPoint = getRequestUrl(`${slug}/${id}/actions/publish`);

      dispatch({ type: 'SET_STATUS', status: 'publish-pending' });

      const data = await request(endPoint, { method: 'POST' });

      emitEventRef.current('didPublishEntry');

      dispatch({ type: 'SUBMIT_SUCCEEDED', data: cleanReceivedData(data) });
      dispatch({ type: 'SET_STATUS', status: 'resolved' });

      strapi.notification.success(getTrad('success.record.publish'));
    } catch (err) {
      displayErrors(err);
      dispatch({ type: 'SET_STATUS', status: 'resolved' });
    }
  }, [cleanReceivedData, displayErrors, id, slug]);

  const onPut = useCallback(
    async (body, trackerProperty) => {
      const endPoint = getRequestUrl(`${slug}/${id}`);

      try {
        emitEventRef.current('willEditEntry', trackerProperty);

        dispatch({ type: 'SET_STATUS', status: 'submit-pending' });

        const response = await request(endPoint, { method: 'PUT', body });

        emitEventRef.current('didEditEntry', { trackerProperty });

        dispatch({ type: 'SUBMIT_SUCCEEDED', data: cleanReceivedData(response) });
        dispatch({ type: 'SET_STATUS', status: 'resolved' });
      } catch (err) {
        emitEventRef.current('didNotEditEntry', { error: err, trackerProperty });
        displayErrors(err);
        dispatch({ type: 'SET_STATUS', status: 'resolved' });
      }
    },
    [cleanReceivedData, displayErrors, slug, id]
  );

  const onUnpublish = useCallback(async () => {
    const endPoint = getRequestUrl(`${slug}/${id}/actions/unpublish`);

    dispatch({ type: 'SET_STATUS', status: 'unpublish-pending' });

    try {
      emitEventRef.current('willUnpublishEntry');

      const response = await request(endPoint, { method: 'POST' });

      emitEventRef.current('didUnpublishEntry');
      strapi.notification.success(getTrad('success.record.unpublish'));

      dispatch({ type: 'SUBMIT_SUCCEEDED', data: cleanReceivedData(response) });
      dispatch({ type: 'SET_STATUS', status: 'resolved' });
    } catch (err) {
      dispatch({ type: 'SET_STATUS', status: 'resolved' });
      displayErrors(err);
    }
  }, [cleanReceivedData, displayErrors, id, slug]);

  return children({
    componentsDataStructure,
    contentTypeDataStructure,
    data,
    isCreatingEntry,
    isLoadingForData: isLoading,
    onDelete,
    onDeleteSucceeded,
    onPost,
    onPublish,
    onPut,
    onUnpublish,
    status,
  });
};

CollectionTypeWrapper.defaultProps = {
  from: '/',
};

CollectionTypeWrapper.propTypes = {
  allLayoutData: PropTypes.exact({
    components: PropTypes.object.isRequired,
    contentType: PropTypes.exact({
      apiID: PropTypes.string.isRequired,
      attributes: PropTypes.object.isRequired,
      info: PropTypes.object.isRequired,
      isDisplayed: PropTypes.bool.isRequired,
      kind: PropTypes.string.isRequired,
      layouts: PropTypes.object.isRequired,
      metadatas: PropTypes.object.isRequired,
      options: PropTypes.object.isRequired,
      settings: PropTypes.object.isRequired,
      uid: PropTypes.string.isRequired,
    }).isRequired,
  }).isRequired,
  children: PropTypes.func.isRequired,
  from: PropTypes.string,
  slug: PropTypes.string.isRequired,
};

export default memo(CollectionTypeWrapper);<|MERGE_RESOLUTION|>--- conflicted
+++ resolved
@@ -18,12 +18,8 @@
 const CollectionTypeWrapper = ({ allLayoutData, children, from, slug }) => {
   const { emitEvent } = useGlobalContext();
   const { push, replace } = useHistory();
-<<<<<<< HEAD
-  const { id } = useParams();
-=======
 
   const { id, origin } = useParams();
->>>>>>> f2f01a13
   const [
     { componentsDataStructure, contentTypeDataStructure, data, isLoading, status },
     dispatch,
