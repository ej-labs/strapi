<<<<<<< HEAD
import { memo, useCallback, useEffect, useMemo, useRef } from 'react';
=======
import { useCallback, useEffect, useMemo, useRef, useReducer } from 'react';
>>>>>>> d5d6e44f
import { useHistory } from 'react-router-dom';
import { get } from 'lodash';
import { request, useGlobalContext } from 'strapi-helper-plugin';
import { useSelector, useDispatch } from 'react-redux';
import PropTypes from 'prop-types';
import {
  createDefaultForm,
  formatComponentData,
  getTrad,
  removePasswordFieldsFromData,
  removeFieldsFromClonedData,
} from '../../utils';
import pluginId from '../../pluginId';
import {
  getData,
  getDataSucceeded,
  initForm,
  resetProps,
  setDataStructures,
  setStatus,
  submitSucceeded,
} from '../../sharedReducers/crudReducer/actions';
import selectCrudReducer from '../../sharedReducers/crudReducer/selectors';
import { getRequestUrl } from './utils';

// This container is used to handle the CRUD
const CollectionTypeFormWrapper = ({ allLayoutData, children, from, slug, id, origin }) => {
  const { emitEvent } = useGlobalContext();
  const { push, replace } = useHistory();
  const dispatch = useDispatch();
  const {
    componentsDataStructure,
    contentTypeDataStructure,
    data,
    isLoading,
    status,
  } = useSelector(selectCrudReducer);

  const emitEventRef = useRef(emitEvent);

  const allLayoutDataRef = useRef(allLayoutData);
  // We need to keep the first location from which the user is coming from
  const fromRef = useRef(from);

  const isCreatingEntry = id === 'create';

  const requestURL = useMemo(() => {
    if (isCreatingEntry && !origin) {
      return null;
    }

    return getRequestUrl(`${slug}/${origin || id}`);
  }, [slug, id, isCreatingEntry, origin]);

  const cleanClonedData = useCallback(
    data => {
      if (!origin) {
        return data;
      }

      const cleaned = removeFieldsFromClonedData(
        data,
        allLayoutDataRef.current.contentType,
        allLayoutDataRef.current.components
      );

      return cleaned;
    },
    [origin]
  );

  const cleanReceivedData = useCallback(data => {
    const cleaned = removePasswordFieldsFromData(
      data,
      allLayoutDataRef.current.contentType,
      allLayoutDataRef.current.components
    );

    return formatComponentData(
      cleaned,
      allLayoutDataRef.current.contentType,
      allLayoutDataRef.current.components
    );
  }, []);

  // SET THE DEFAULT LAYOUT the effect is applied when the slug changes
  useEffect(() => {
    const componentsDataStructure = Object.keys(allLayoutData.components).reduce((acc, current) => {
      const defaultComponentForm = createDefaultForm(
        get(allLayoutData, ['components', current, 'attributes'], {}),
        allLayoutData.components
      );

      acc[current] = formatComponentData(
        defaultComponentForm,
        allLayoutData.components[current],
        allLayoutData.components
      );

      return acc;
    }, {});

    const contentTypeDataStructure = createDefaultForm(
      allLayoutData.contentType.attributes,
      allLayoutData.components
    );

    const contentTypeDataStructureFormatted = formatComponentData(
      contentTypeDataStructure,
      allLayoutData.contentType,
      allLayoutData.components
    );

    dispatch(setDataStructures(componentsDataStructure, contentTypeDataStructureFormatted));
  }, [allLayoutData, dispatch]);

  useEffect(() => {
    return () => {
      dispatch(resetProps());
    };
  }, [dispatch]);

  useEffect(() => {
    const abortController = new AbortController();
    const { signal } = abortController;

    const fetchData = async signal => {
      dispatch(getData());

      try {
        const data = await request(requestURL, { method: 'GET', signal });

        dispatch(getDataSucceeded(cleanReceivedData(cleanClonedData(data))));
      } catch (err) {
        if (err.name === 'AbortError') {
          return;
        }

        console.error(err);

        const resStatus = get(err, 'response.status', null);

        if (resStatus === 404) {
          push(fromRef.current);

          return;
        }

        // Not allowed to read a document
        if (resStatus === 403) {
          strapi.notification.info(getTrad('permissions.not-allowed.update'));

          push(fromRef.current);
        }
      }
    };

    if (requestURL) {
      fetchData(signal);
    } else {
      dispatch(initForm());
    }

    return () => {
      abortController.abort();
    };
<<<<<<< HEAD
  }, [requestURL, push, from, cleanReceivedData, cleanClonedData, dispatch]);
=======
  }, [cleanClonedData, cleanReceivedData, push, requestURL]);
>>>>>>> d5d6e44f

  const displayErrors = useCallback(err => {
    const errorPayload = err.response.payload;
    console.error(errorPayload);

    let errorMessage = get(errorPayload, ['message'], 'Bad Request');

    // TODO handle errors correctly when back-end ready
    if (Array.isArray(errorMessage)) {
      errorMessage = get(errorMessage, ['0', 'messages', '0', 'id']);
    }

    if (typeof errorMessage === 'string') {
      strapi.notification.error(errorMessage);
    }
  }, []);

  const onDelete = useCallback(
    async trackerProperty => {
      try {
        emitEventRef.current('willDeleteEntry', trackerProperty);

        const response = await request(getRequestUrl(`${slug}/${id}`), {
          method: 'DELETE',
        });

        strapi.notification.success(getTrad('success.record.delete'));

        emitEventRef.current('didDeleteEntry', trackerProperty);

        return Promise.resolve(response);
      } catch (err) {
        emitEventRef.current('didNotDeleteEntry', { error: err, ...trackerProperty });

        return Promise.reject(err);
      }
    },
    [id, slug]
  );

  const onDeleteSucceeded = useCallback(() => {
    replace(from);
  }, [from, replace]);

  const onPost = useCallback(
    async (body, trackerProperty) => {
      const endPoint = getRequestUrl(slug);

      try {
        // Show a loading button in the EditView/Header.js && lock the app => no navigation
        dispatch(setStatus('submit-pending'));

        const response = await request(endPoint, { method: 'POST', body });

        emitEventRef.current('didCreateEntry', trackerProperty);
        strapi.notification.toggle({
          type: 'success',
          message: { id: getTrad('success.record.save') },
        });

        dispatch(submitSucceeded(cleanReceivedData(response)));
        // Enable navigation and remove loaders
        dispatch(setStatus('resolved'));

        replace(`/plugins/${pluginId}/collectionType/${slug}/${response.id}`);
      } catch (err) {
        emitEventRef.current('didNotCreateEntry', { error: err, trackerProperty });
        displayErrors(err);
        dispatch(setStatus('resolved'));
      }
    },
    [cleanReceivedData, displayErrors, replace, slug, dispatch]
  );

  const onPublish = useCallback(async () => {
    try {
      emitEventRef.current('willPublishEntry');
      const endPoint = getRequestUrl(`${slug}/${id}/actions/publish`);

      dispatch(setStatus('publish-pending'));

      const data = await request(endPoint, { method: 'POST' });

      emitEventRef.current('didPublishEntry');

      dispatch(submitSucceeded(cleanReceivedData(data)));
      dispatch(setStatus('resolved'));

      strapi.notification.toggle({
        type: 'success',
        message: { id: getTrad('success.record.publish') },
      });
    } catch (err) {
      displayErrors(err);
      dispatch(setStatus('resolved'));
    }
  }, [cleanReceivedData, displayErrors, id, slug, dispatch]);

  const onPut = useCallback(
    async (body, trackerProperty) => {
      const endPoint = getRequestUrl(`${slug}/${id}`);

      try {
        emitEventRef.current('willEditEntry', trackerProperty);

        dispatch(setStatus('submit-pending'));

        const response = await request(endPoint, { method: 'PUT', body });

        emitEventRef.current('didEditEntry', { trackerProperty });
        strapi.notification.toggle({
          type: 'success',
          message: { id: getTrad('success.record.save') },
        });

        dispatch(submitSucceeded(cleanReceivedData(response)));

        dispatch(setStatus('resolved'));
      } catch (err) {
        emitEventRef.current('didNotEditEntry', { error: err, trackerProperty });
        displayErrors(err);

        dispatch(setStatus('resolved'));
      }
    },
    [cleanReceivedData, displayErrors, slug, id, dispatch]
  );

  const onUnpublish = useCallback(async () => {
    const endPoint = getRequestUrl(`${slug}/${id}/actions/unpublish`);

    dispatch(setStatus('unpublish-pending'));

    try {
      emitEventRef.current('willUnpublishEntry');

      const response = await request(endPoint, { method: 'POST' });

      emitEventRef.current('didUnpublishEntry');
      strapi.notification.success(getTrad('success.record.unpublish'));

      dispatch(submitSucceeded(cleanReceivedData(response)));
      dispatch(setStatus('resolved'));
    } catch (err) {
      dispatch(setStatus('resolved'));
      displayErrors(err);
    }
  }, [cleanReceivedData, displayErrors, id, slug, dispatch]);

  return children({
    componentsDataStructure,
    contentTypeDataStructure,
    data,
    isCreatingEntry,
    isLoadingForData: isLoading,
    onDelete,
    onDeleteSucceeded,
    onPost,
    onPublish,
    onPut,
    onUnpublish,
    status,
  });
};

CollectionTypeFormWrapper.defaultProps = {
  from: '/',
  origin: null,
};

CollectionTypeFormWrapper.propTypes = {
  allLayoutData: PropTypes.exact({
    components: PropTypes.object.isRequired,
    contentType: PropTypes.shape({
      apiID: PropTypes.string.isRequired,
      attributes: PropTypes.object.isRequired,
      info: PropTypes.object.isRequired,
      isDisplayed: PropTypes.bool.isRequired,
      kind: PropTypes.string.isRequired,
      layouts: PropTypes.object.isRequired,
      metadatas: PropTypes.object.isRequired,
      options: PropTypes.object.isRequired,
      pluginOptions: PropTypes.object,
      settings: PropTypes.object.isRequired,
      uid: PropTypes.string.isRequired,
    }).isRequired,
  }).isRequired,
  children: PropTypes.func.isRequired,
  from: PropTypes.string,
  id: PropTypes.string.isRequired,
  origin: PropTypes.string,
  slug: PropTypes.string.isRequired,
};

export default CollectionTypeFormWrapper;<|MERGE_RESOLUTION|>--- conflicted
+++ resolved
@@ -1,8 +1,4 @@
-<<<<<<< HEAD
 import { memo, useCallback, useEffect, useMemo, useRef } from 'react';
-=======
-import { useCallback, useEffect, useMemo, useRef, useReducer } from 'react';
->>>>>>> d5d6e44f
 import { useHistory } from 'react-router-dom';
 import { get } from 'lodash';
 import { request, useGlobalContext } from 'strapi-helper-plugin';
@@ -169,11 +165,7 @@
     return () => {
       abortController.abort();
     };
-<<<<<<< HEAD
-  }, [requestURL, push, from, cleanReceivedData, cleanClonedData, dispatch]);
-=======
-  }, [cleanClonedData, cleanReceivedData, push, requestURL]);
->>>>>>> d5d6e44f
+  }, [cleanClonedData, cleanReceivedData, push, requestURL, dispatch]);
 
   const displayErrors = useCallback(err => {
     const errorPayload = err.response.payload;
@@ -368,4 +360,4 @@
   slug: PropTypes.string.isRequired,
 };
 
-export default CollectionTypeFormWrapper;+export default memo(CollectionTypeFormWrapper);