--- conflicted
+++ resolved
@@ -19,11 +19,7 @@
     "lodash": "4.17.21",
     "rimraf": "3.0.2",
     "stack-trace": "0.0.10",
-<<<<<<< HEAD
-    "@strapi/utils": "3.6.7"
-=======
-    "strapi-utils": "3.6.8"
->>>>>>> 8972d78e
+    "@strapi/utils": "3.6.8"
   },
   "author": {
     "email": "hi@strapi.io",
