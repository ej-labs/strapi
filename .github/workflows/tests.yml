name: 'Tests'

on:
  push:
    branches:
      - master
  pull_request:
    paths-ignore:
      - 'docs/**'

jobs:
  lint:
    name: 'lint (node: ${{ matrix.node }})'
    runs-on: ubuntu-latest
    strategy:
      matrix:
        node: [12, 14, 16]
    steps:
      - uses: actions/checkout@v2
      - uses: actions/setup-node@v2-beta
        with:
          node-version: ${{ matrix.node }}
      - uses: ./.github/actions/install-modules
      - name: Run lint
        run: yarn run -s lint

  unit_back:
    name: 'unit_back (node: ${{ matrix.node }})'
    needs: [lint]
    runs-on: ubuntu-latest
    env:
      CODECOV_TOKEN: ${{ secrets.codecov }}
    strategy:
      matrix:
        node: [12, 14, 16]
    steps:
      - uses: actions/checkout@v2
      - uses: actions/setup-node@v2-beta
        with:
          node-version: ${{ matrix.node }}
      - uses: ./.github/actions/install-modules
        with:
          globalPackages: codecov
      - name: Run tests
        run: yarn run -s test:unit --coverage && codecov -C -F unit

  unit_front:
    name: 'unit_front (node: ${{ matrix.node }})'
    needs: [lint]
    runs-on: ubuntu-latest
    env:
      CODECOV_TOKEN: ${{ secrets.codecov }}
    strategy:
      matrix:
        node: [12, 14, 16]
    steps:
      - uses: actions/checkout@v2
      - uses: actions/setup-node@v2-beta
        with:
          node-version: ${{ matrix.node }}
      - uses: ./.github/actions/install-modules
        with:
          globalPackages: codecov
      - name: Build
        run: yarn build
      - name: Run test
        run: yarn run -s test:front && codecov -C -F front

  e2e_ce_pg:
    runs-on: ubuntu-latest
    needs: [lint, unit_back, unit_front]
    name: '[CE] E2E (postgres, node: ${{ matrix.node }})'
    strategy:
      matrix:
        node: [12, 14, 16]
      max-parallel: 2
    services:
      postgres:
        # Docker Hub image
        image: postgres
        # Provide the password for postgres
        env:
          POSTGRES_USER: strapi
          POSTGRES_PASSWORD: strapi
          POSTGRES_DB: strapi_test
        # Set health checks to wait until postgres has started
        options: >-
          --health-cmd pg_isready
          --health-interval 10s
          --health-timeout 5s
          --health-retries 5
        ports:
          # Maps tcp port 5432 on service container to the host
          - 5432:5432
    steps:
      - uses: actions/checkout@v2
      - uses: actions/setup-node@v2-beta
        with:
          node-version: ${{ matrix.node }}
      - uses: ./.github/actions/install-modules
      - uses: ./.github/actions/run-e2e-tests
        with:
          dbOptions: '--dbclient=postgres --dbhost=localhost --dbport=5432 --dbname=strapi_test --dbusername=strapi --dbpassword=strapi'

  e2e_ce_mysql:
    runs-on: ubuntu-latest
    needs: [lint, unit_back, unit_front]
    name: '[CE] E2E (mysql, node: ${{ matrix.node }})'
    strategy:
      matrix:
        node: [12, 14, 16]
      max-parallel: 2
    services:
      mysql:
        image: mysql
        options: >-
          --health-cmd="mysqladmin ping"
          --health-interval=10s
          --health-timeout=5s
          --health-retries=3
          -e MYSQL_ROOT_PASSWORD=strapi
          -e MYSQL_ROOT_HOST="%"
          -e MYSQL_USER=strapi
          -e MYSQL_PASSWORD=strapi
          -e MYSQL_DATABASE=strapi_test
          --entrypoint sh mysql -c "exec docker-entrypoint.sh mysqld --default-authentication-plugin=mysql_native_password"
        ports:
          # Maps tcp port 5432 on service container to the host
          - 3306:3306
    steps:
      - uses: actions/checkout@v2
      - uses: actions/setup-node@v2-beta
        with:
          node-version: ${{ matrix.node }}
      - uses: ./.github/actions/install-modules
      - uses: ./.github/actions/run-e2e-tests
        with:
          dbOptions: '--dbclient=mysql --dbhost=localhost --dbport=3306 --dbname=strapi_test --dbusername=strapi --dbpassword=strapi'

  e2e_ce_sqlite:
    runs-on: ubuntu-latest
    needs: [lint, unit_back, unit_front]
    name: '[CE] E2E (sqlite, node: ${{ matrix.node }})'
    strategy:
      matrix:
        node: [12, 14, 16]
      max-parallel: 2
    steps:
      - uses: actions/checkout@v2
      - uses: actions/setup-node@v2-beta
        with:
          node-version: ${{ matrix.node }}
      - uses: ./.github/actions/install-modules
      - uses: ./.github/actions/run-e2e-tests
        with:
          dbOptions: '--dbclient=sqlite --dbfile=./tmp/data.db'

<<<<<<< HEAD
  e2e_ce_mongo:
    runs-on: ubuntu-latest
    needs: [lint, unit_back, unit_front]
    name: '[CE] E2E (mongo, node: ${{ matrix.node }})'
    strategy:
      matrix:
        node: [12, 14, 16]
      max-parallel: 2
    services:
      mongo:
        image: mongo
        ports:
          - 27017:27017
    steps:
      - uses: actions/checkout@v2
      - uses: actions/setup-node@v2-beta
        with:
          node-version: ${{ matrix.node }}
      - uses: ./.github/actions/install-modules
      - uses: ./.github/actions/run-e2e-tests
        with:
          dbOptions: '--dbclient=mongo --dbhost=localhost --dbport=27017 --dbname=strapi_test'

=======
>>>>>>> 4d2b1823
  # EE
  e2e_ee_pg:
    runs-on: ubuntu-latest
    needs: [lint, unit_back, unit_front]
    name: '[EE] E2E (postgres, node: ${{ matrix.node }})'
    if: github.event.pull_request.head.repo.full_name == github.repository && !(github.actor == 'dependabot[bot]' || github.actor == 'dependabot-preview[bot]')
    env:
      STRAPI_LICENSE: ${{ secrets.strapiLicense }}
    strategy:
      matrix:
        node: [12, 14, 16]
      max-parallel: 2
    services:
      postgres:
        # Docker Hub image
        image: postgres
        # Provide the password for postgres
        env:
          POSTGRES_USER: strapi
          POSTGRES_PASSWORD: strapi
          POSTGRES_DB: strapi_test
        # Set health checks to wait until postgres has started
        options: >-
          --health-cmd pg_isready
          --health-interval 10s
          --health-timeout 5s
          --health-retries 5
        ports:
          # Maps tcp port 5432 on service container to the host
          - 5432:5432
    steps:
      - uses: actions/checkout@v2
      - uses: actions/setup-node@v2-beta
        with:
          node-version: ${{ matrix.node }}
      - uses: ./.github/actions/install-modules
      - uses: ./.github/actions/run-e2e-tests
        with:
          dbOptions: '--dbclient=postgres --dbhost=localhost --dbport=5432 --dbname=strapi_test --dbusername=strapi --dbpassword=strapi'
          runEE: true

  e2e_ee_mysql:
    runs-on: ubuntu-latest
    needs: [lint, unit_back, unit_front]
    name: '[EE] E2E (mysql, node: ${{ matrix.node }})'
    if: github.event.pull_request.head.repo.full_name == github.repository && !(github.actor == 'dependabot[bot]' || github.actor == 'dependabot-preview[bot]')
    env:
      STRAPI_LICENSE: ${{ secrets.strapiLicense }}
    strategy:
      matrix:
        node: [12, 14, 16]
      max-parallel: 2
    services:
      mysql:
        image: mysql
        options: >-
          --health-cmd="mysqladmin ping"
          --health-interval=10s
          --health-timeout=5s
          --health-retries=3
          -e MYSQL_ROOT_PASSWORD=strapi
          -e MYSQL_ROOT_HOST="%"
          -e MYSQL_USER=strapi
          -e MYSQL_PASSWORD=strapi
          -e MYSQL_DATABASE=strapi_test
          --entrypoint sh mysql -c "exec docker-entrypoint.sh mysqld --default-authentication-plugin=mysql_native_password"
        ports:
          # Maps tcp port 5432 on service container to the host
          - 3306:3306
    steps:
      - uses: actions/checkout@v2
      - uses: actions/setup-node@v2-beta
        with:
          node-version: ${{ matrix.node }}
      - uses: ./.github/actions/install-modules
      - uses: ./.github/actions/run-e2e-tests
        with:
          dbOptions: '--dbclient=mysql --dbhost=localhost --dbport=3306 --dbname=strapi_test --dbusername=strapi --dbpassword=strapi'
          runEE: true

  e2e_ee_sqlite:
    runs-on: ubuntu-latest
    needs: [lint, unit_back, unit_front]
    name: '[EE] E2E (sqlite, node: ${{ matrix.node }})'
    if: github.event.pull_request.head.repo.full_name == github.repository && !(github.actor == 'dependabot[bot]' || github.actor == 'dependabot-preview[bot]')
    env:
      STRAPI_LICENSE: ${{ secrets.strapiLicense }}
    strategy:
      matrix:
        node: [12, 14, 16]
      max-parallel: 2
    steps:
      - uses: actions/checkout@v2
      - uses: actions/setup-node@v2-beta
        with:
          node-version: ${{ matrix.node }}
      - uses: ./.github/actions/install-modules
      - uses: ./.github/actions/run-e2e-tests
        with:
          dbOptions: '--dbclient=sqlite --dbfile=./tmp/data.db'
<<<<<<< HEAD
          runEE: true

  e2e_ee_mongo:
    runs-on: ubuntu-latest
    needs: [lint, unit_back, unit_front]
    name: '[EE] E2E (mongo, node: ${{ matrix.node }})'
    if: github.event.pull_request.head.repo.full_name == github.repository && !(github.actor == 'dependabot[bot]' || github.actor == 'dependabot-preview[bot]')
    env:
      STRAPI_LICENSE: ${{ secrets.strapiLicense }}
    strategy:
      matrix:
        node: [12, 14, 16]
      max-parallel: 2
    services:
      mongo:
        image: mongo
        ports:
          - 27017:27017
    steps:
      - uses: actions/checkout@v2
      - uses: actions/setup-node@v2-beta
        with:
          node-version: ${{ matrix.node }}
      - uses: ./.github/actions/install-modules
      - uses: ./.github/actions/run-e2e-tests
        with:
          dbOptions: '--dbclient=mongo --dbhost=localhost --dbport=27017 --dbname=strapi_test'
=======
>>>>>>> 4d2b1823
          runEE: true<|MERGE_RESOLUTION|>--- conflicted
+++ resolved
@@ -155,32 +155,6 @@
         with:
           dbOptions: '--dbclient=sqlite --dbfile=./tmp/data.db'
 
-<<<<<<< HEAD
-  e2e_ce_mongo:
-    runs-on: ubuntu-latest
-    needs: [lint, unit_back, unit_front]
-    name: '[CE] E2E (mongo, node: ${{ matrix.node }})'
-    strategy:
-      matrix:
-        node: [12, 14, 16]
-      max-parallel: 2
-    services:
-      mongo:
-        image: mongo
-        ports:
-          - 27017:27017
-    steps:
-      - uses: actions/checkout@v2
-      - uses: actions/setup-node@v2-beta
-        with:
-          node-version: ${{ matrix.node }}
-      - uses: ./.github/actions/install-modules
-      - uses: ./.github/actions/run-e2e-tests
-        with:
-          dbOptions: '--dbclient=mongo --dbhost=localhost --dbport=27017 --dbname=strapi_test'
-
-=======
->>>>>>> 4d2b1823
   # EE
   e2e_ee_pg:
     runs-on: ubuntu-latest
@@ -281,34 +255,4 @@
       - uses: ./.github/actions/run-e2e-tests
         with:
           dbOptions: '--dbclient=sqlite --dbfile=./tmp/data.db'
-<<<<<<< HEAD
-          runEE: true
-
-  e2e_ee_mongo:
-    runs-on: ubuntu-latest
-    needs: [lint, unit_back, unit_front]
-    name: '[EE] E2E (mongo, node: ${{ matrix.node }})'
-    if: github.event.pull_request.head.repo.full_name == github.repository && !(github.actor == 'dependabot[bot]' || github.actor == 'dependabot-preview[bot]')
-    env:
-      STRAPI_LICENSE: ${{ secrets.strapiLicense }}
-    strategy:
-      matrix:
-        node: [12, 14, 16]
-      max-parallel: 2
-    services:
-      mongo:
-        image: mongo
-        ports:
-          - 27017:27017
-    steps:
-      - uses: actions/checkout@v2
-      - uses: actions/setup-node@v2-beta
-        with:
-          node-version: ${{ matrix.node }}
-      - uses: ./.github/actions/install-modules
-      - uses: ./.github/actions/run-e2e-tests
-        with:
-          dbOptions: '--dbclient=mongo --dbhost=localhost --dbport=27017 --dbname=strapi_test'
-=======
->>>>>>> 4d2b1823
           runEE: true