--- conflicted
+++ resolved
@@ -1,7 +1,5 @@
 // Jest Snapshot v1, https://goo.gl/fbAQLP
 
-<<<<<<< HEAD
-=======
 exports[`admin-permission.test.e2e Role CRUD End to End Can get the existing permissions 1`] = `
 Object {
   "conditions": Array [
@@ -312,7 +310,6 @@
 }
 `;
 
->>>>>>> f7ce5b04
 exports[`content-types.test.e2e Content Type Builder - Content types Collection Types Get collection type returns full schema and information 1`] = `
 Object {
   "data": Object {
